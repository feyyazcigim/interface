import { TokenValue } from "@/classes/TokenValue";
import { STALK } from "@/constants/internalTokens";
import { encodeAbiParameters } from "viem";
import { stringEq } from "./string";
import { DepositCrateData, DepositData, SiloTokenDataMap, Token } from "./types";

export enum ConvertKind {
  LAMBDA_LAMBDA = 0,
  BEANS_TO_WELL_LP = 1,
  WELL_LP_TO_BEANS = 2,
  ANTI_LAMBDA_LAMBDA = 3,
}

export type ConvertDetails = {
  amount: TokenValue;
  bdv: TokenValue;
  stalk: TokenValue;
  seeds: TokenValue;
  actions: [];
  crates: DepositCrateData[];
};

export interface PickedCratesDetails {
  totalAmount: TokenValue;
  totalBDV: TokenValue;
  totalStalk: TokenValue;
  totalSeeds: TokenValue;
  crates: DepositCrateData[];
}

export interface ExtendedPickedCratesDetails extends PickedCratesDetails {
  totalBaseStalk: TokenValue;
  totalGrownStalk: TokenValue;
}

/**
 * Order crates by Stem.
 */
export function sortCratesByStem(crates: DepositData[], direction: "asc" | "desc" = "desc") {
  const m = direction === "asc" ? -1 : 1;
  return [...crates].sort((a, b) => Number.parseFloat(b.stem.sub(a.stem).mul(m).toHuman()));
}

/**
 * Order crates by BDV.
 */
export function sortCratesByBDVRatio(crates: DepositData[], direction: "asc" | "desc" = "asc") {
  const m = direction === "asc" ? -1 : 1;
  return [...crates].sort((a, b) => {
    const _a: TokenValue = a.depositBdv.div(a.amount);
    const _b: TokenValue = b.depositBdv.div(b.amount);
    return Number.parseFloat(_b.sub(_a).mul(m).toHuman());
  });
}

/**
 * Selects the number of crates needed to add up to the desired `amount`.
 */
export function pickCrates(deposits: DepositData[], amount: TokenValue): PickedCratesDetails {
  let totalAmount = TokenValue.ZERO;
  let totalBDV = TokenValue.ZERO;
  let totalStalk = TokenValue.ZERO;
  let totalSeeds = TokenValue.ZERO;

  const cratesToWithdrawFrom: DepositCrateData[] = [];

  deposits.some((deposit) => {
    const amountToRemoveFromCrate = totalAmount.add(deposit.amount).lte(amount)
      ? deposit.amount
      : amount.sub(totalAmount);
    const cratePct = amountToRemoveFromCrate.div(deposit.amount);
    const crateBDV = cratePct.mul(deposit.depositBdv);
    const crateSeeds = cratePct.mul(deposit.seeds);

    const baseStalk = cratePct.mul(deposit.stalk.base);
    const grownStalk = cratePct.mul(deposit.stalk.grown);
    const crateStalk = cratePct.mul(deposit.stalk.total);

    totalAmount = totalAmount.add(amountToRemoveFromCrate);
    totalBDV = totalBDV.add(crateBDV);
    totalSeeds = totalSeeds.add(crateSeeds);
    totalStalk = totalStalk.add(crateStalk);

    cratesToWithdrawFrom.push({
      stem: deposit.stem,
      amount: amountToRemoveFromCrate,
      bdv: crateBDV,
      stalk: {
        total: crateStalk,
        base: baseStalk,
        grown: grownStalk,
      },
      seeds: crateSeeds,
      isGerminating: deposit.isGerminating,
    });

    return totalAmount.eq(amount);
  });

  if (totalAmount.lt(amount)) {
    throw new Error("Not enough deposits");
  }

  return {
    totalAmount,
    totalBDV,
    totalStalk,
    totalSeeds,
    crates: cratesToWithdrawFrom,
  };
}

export function pickCratesMultiple(
  deposits: DepositData[],
  sortBy: "bdv" | "stem",
  sortOrder: "asc" | "desc",
  amounts: TokenValue[],
  noSort: boolean = false,
): ExtendedPickedCratesDetails[] {
  const sortCratesFn = sortBy === "bdv" ? sortCratesByBDVRatio : sortCratesByStem;
  const sortedDeposits = noSort ? deposits : sortCratesFn(deposits, sortOrder);

  // Make copy to avoid modifying the original object references
  let remaining = sortedDeposits.map((deposit) => ({ ...deposit }));

  // Return an array of PickedCratesDetails for each amount
  return amounts.map((amount) => {
    let totalAmount = TokenValue.ZERO;
    let totalBDV = TokenValue.ZERO;
    let totalStalk = TokenValue.ZERO;
    let totalBaseStalk = TokenValue.ZERO;
    let totalGrownStalk = TokenValue.ZERO;
    let totalSeeds = TokenValue.ZERO;

    const cratesToWithdrawFrom: DepositCrateData[] = [];

    remaining = remaining.filter((deposit) => !deposit.amount.eq(0));

    for (const deposit of remaining) {
      const amountToRemoveFromCrate = totalAmount.add(deposit.amount).lte(amount)
        ? deposit.amount
        : amount.sub(totalAmount);
      const cratePct = amountToRemoveFromCrate.div(deposit.amount);
      const crateBDV = cratePct.mul(deposit.depositBdv);
      const crateCurrentBDV = cratePct.mul(deposit.currentBdv);
      const crateSeeds = cratePct.mul(deposit.seeds);

      const baseStalk = cratePct.mul(deposit.stalk.base);
      const grownStalk = cratePct.mul(deposit.stalk.grown);
      const crateStalk = cratePct.mul(deposit.stalk.total);

      totalAmount = totalAmount.add(amountToRemoveFromCrate);
      totalBDV = totalBDV.add(crateBDV);
      totalSeeds = totalSeeds.add(crateSeeds);
      totalBaseStalk = totalBaseStalk.add(baseStalk);
      totalGrownStalk = totalGrownStalk.add(grownStalk);
      totalStalk = totalStalk.add(crateStalk);

      cratesToWithdrawFrom.push({
        stem: deposit.stem,
        amount: amountToRemoveFromCrate,
        bdv: crateBDV,
        stalk: {
          total: crateStalk,
          base: baseStalk,
          grown: grownStalk,
        },
        seeds: crateSeeds,
        isGerminating: deposit.isGerminating,
      });

      deposit.amount = deposit.amount.sub(amountToRemoveFromCrate);
      deposit.stalk = {
        ...deposit.stalk,
        base: deposit.stalk.base.sub(baseStalk),
        grown: deposit.stalk.grown.sub(grownStalk),
        total: deposit.stalk.total.sub(crateStalk),
      };
      deposit.seeds = deposit.seeds.sub(crateSeeds);
      deposit.depositBdv = deposit.depositBdv.sub(crateBDV);
      deposit.currentBdv = deposit.currentBdv.sub(crateCurrentBDV);

      if (totalAmount.eq(amount)) {
        break;
      }
    }

    if (totalAmount.lt(amount)) {
      throw new Error("Not enough deposits");
    }

    return {
      totalAmount,
      totalBDV,
      totalStalk,
      totalBaseStalk,
      totalGrownStalk,
      totalSeeds,
      crates: cratesToWithdrawFrom,
    };
  });
}

/**
 * Picks crates from a sorted list of deposits and returns summary data along with picked crates as the type `DepositData`.
 */
export function pickCratesAsCrates(sortedDeposits: DepositData[], quote: TokenValue) {
  const toDeposits: DepositData[] = [];

  let aggAmount = TokenValue.ZERO;
  let aggSeeds = TokenValue.ZERO;
  const aggStalk = {
    base: TokenValue.ZERO,
    grown: TokenValue.ZERO,
    germinating: TokenValue.ZERO,
    total: TokenValue.ZERO,
    grownSinceDeposit: TokenValue.ZERO,
  };

  sortedDeposits.some((d) => {
    const amount = aggAmount.add(d.amount).lte(quote) ? d.amount : quote.sub(aggAmount);

    const cratePct = amount.div(d.depositBdv);
    const seeds = d.seeds.mul(cratePct);

    aggStalk.base = aggStalk.base.add(cratePct.mul(d.stalk.base));
    aggStalk.grown = aggStalk.grown.add(cratePct.mul(d.stalk.grown));
    aggStalk.germinating = aggStalk.germinating.add(cratePct.mul(d.stalk.germinating));
    aggStalk.total = aggStalk.total.add(cratePct.mul(d.stalk.total));
    aggStalk.grownSinceDeposit = aggStalk.grownSinceDeposit.add(cratePct.mul(d.stalk.grownSinceDeposit));

    aggAmount = aggAmount.add(amount);
    aggSeeds = aggSeeds.add(seeds);

    const { base, grown, germinating, total, grownSinceDeposit } = d.stalk;

    toDeposits.push({
      ...d,
      amount: amount,
      depositBdv: d.depositBdv.mul(cratePct),
      currentBdv: d.currentBdv.mul(cratePct),
      stalk: {
        base: base.mul(cratePct),
        grown: grown.mul(cratePct),
        germinating: germinating.mul(cratePct).reDecimal(STALK.decimals),
        total: total.mul(cratePct),
        grownSinceDeposit: grownSinceDeposit.mul(cratePct),
      },
      seeds,
    });

    return aggAmount.eq(quote);
  });

  return {
    amount: aggAmount,
    stalk: aggStalk,
    seeds: aggSeeds,
    deposits: toDeposits,
  };
}

export const extractStemsAndAmountsFromCrates = (
  crates: DepositCrateData[],
): {
  stems: TokenValue[];
  amounts: TokenValue[];
} => {
  return crates.reduce<{ stems: TokenValue[]; amounts: TokenValue[] }>(
    (acc, crate) => {
      acc.stems.push(crate.stem);
      acc.amounts.push(crate.amount);
      return acc;
    },
    {
      stems: [],
      amounts: [],
    },
  );
};

export function sortAndPickCrates(
  mode: "convert" | "transfer" | "withdraw" | "wrap",
  fromAmount: TokenValue,
  deposits: DepositData[],
  toToken?: Token,
): ConvertDetails {
  if (deposits.length === 0) throw new Error("No crates to pick and sort.");
  let sortedCrates: DepositData[];

  if (mode === "convert") {
    if (!toToken) throw new Error("No toToken specified.");
    sortedCrates = toToken.isLP
      ? /// BEAN -> LP: oldest crates are best. Grown stalk is equivalent
        /// on both sides of the convert, but having more seeds in older crates
        /// allows you to accrue stalk faster after convert.
        /// Note that during this convert, BDV is approx. equal after the convert.
        sortCratesByStem(deposits, "asc")
      : /// LP -> BEAN: use the crates with the lowest [BDV/Amount] ratio first.
        /// Since LP deposits can have varying BDV, the best option for the Farmer
        /// is to increase the BDV of their existing lowest-BDV crates.
        sortCratesByBDVRatio(deposits, "asc");
  } else if (mode === "transfer" || mode === "withdraw" || mode === "wrap") {
    sortedCrates = sortCratesByStem(deposits, "desc");
  } else {
    throw new Error("sort and pick crates: Unknown mode.");
  }

  const pickedCrates = pickCrates(sortedCrates, fromAmount);

  return {
    amount: pickedCrates.totalAmount,
    bdv: pickedCrates.totalBDV,
    stalk: pickedCrates.totalStalk,
    seeds: pickedCrates.totalSeeds,
    actions: [],
    crates: pickedCrates.crates,
  };
}

export function calculateConvert(
  fromToken: Token,
  toToken: Token,
  fromAmount: TokenValue,
  deposits: DepositData[],
  silo: SiloTokenDataMap,
): ConvertDetails {
  if (deposits.length === 0) throw new Error("No crates to withdraw from");
  const sortedCrates =
    !fromToken.isLP && toToken.isLP
      ? /// BEAN -> LP: oldest crates are best. Grown stalk is equivalent
        /// on both sides of the convert, but having more seeds in older crates
        /// allows you to accrue stalk faster after convert.
        /// Note that during this convert, BDV is approx. equal after the convert.
        sortCratesByStem(deposits, "asc")
      : /// X -> LP: use the crates with the lowest [BDV/Amount] ratio first.
        /// Since LP deposits can have varying BDV, the best option for the Farmer
        /// is to increase the BDV of their existing lowest-BDV crates.
        sortCratesByBDVRatio(deposits, "asc");

  const pickedCrates = pickCrates(sortedCrates, fromAmount);

  return {
    amount: pickedCrates.totalAmount,
    bdv: pickedCrates.totalBDV,
    stalk: pickedCrates.totalStalk,
    seeds: silo.get(fromToken)?.rewards?.seeds.mul(pickedCrates.totalBDV) || TokenValue.ZERO,
    actions: [],
    crates: pickedCrates.crates,
  };
}

export function calculateConvertData(fromToken: Token, toToken: Token, amountIn: TokenValue, minAmountOut: TokenValue) {
  if (!fromToken.isLP && toToken.isLP) {
    const encoded = encodeAbiParameters(
      [
        { type: "uint256", name: "convertKind" },
        { type: "uint256", name: "amountBeans" },
        { type: "uint256", name: "minLP" },
        { type: "address", name: "pool" },
      ],
      [BigInt(ConvertKind.BEANS_TO_WELL_LP), amountIn.toBigInt(), minAmountOut.toBigInt(), toToken.address],
    );
    return encoded;
  } else if (fromToken.isLP && !toToken.isLP) {
    const encoded = encodeAbiParameters(
      [
        { type: "uint256", name: "convertKind" },
        { type: "uint256", name: "amountLP" },
        { type: "uint256", name: "minBeans" },
        { type: "address", name: "pool" },
      ],
      [BigInt(ConvertKind.WELL_LP_TO_BEANS), amountIn.toBigInt(), minAmountOut.toBigInt(), fromToken.address],
    );
    return encoded;
  } else if (stringEq(fromToken.address, toToken.address)) {
    const encoded = encodeAbiParameters(
      [
        { type: "uint256", name: "convertKind" },
        { type: "uint256", name: "amount" },
        { type: "address", name: "token" },
      ],
      [BigInt(ConvertKind.LAMBDA_LAMBDA), amountIn.toBigInt(), fromToken.address],
    );
    return encoded;
  } else {
    console.error("CONVERT: Unknown conversion pathway");
  }
}

export function calculateCropScales(value: number, isRaining: boolean, season: number) {
  const maxInput = 1e18;
  const maxOutput = season >= 2710 ? 150 : 100;
  
  // Calculate crop scalar
<<<<<<< HEAD
  const cropScalar = value / maxInput
  
=======
  const scalarMinOutput = 0;
  const scalarValue = scalarMinOutput + ((value - minInput) * (maxOutput - scalarMinOutput)) / (maxInput - minInput);
  const cropScalar = Math.min(Math.max(scalarValue, scalarMinOutput), maxOutput).toFixed(1);

>>>>>>> 2be221fb
  // Calculate crop ratio
  const minCropRatio = isRaining ? 33 : 50;
  const cropRatio = Math.min(maxOutput, Math.max(minCropRatio, (cropScalar / 100) * maxOutput)).toFixed(1)

  return {
    cropScalar,
    cropRatio,
  };
}

export function convertDeltaDemandToPercentage(deltaDemand: number) {
  if (deltaDemand === 0) return "0%";
  if (deltaDemand === 1e18) return "100%";
  if (deltaDemand === 1e36) return "∞%";

  // Scale the value between 0-100%
  const scaledValue = (deltaDemand / 1e18) * 100;
  return `${TokenValue.fromHuman(scaledValue, 0).toHuman("short")}%`;
}<|MERGE_RESOLUTION|>--- conflicted
+++ resolved
@@ -393,15 +393,8 @@
   const maxOutput = season >= 2710 ? 150 : 100;
   
   // Calculate crop scalar
-<<<<<<< HEAD
   const cropScalar = value / maxInput
   
-=======
-  const scalarMinOutput = 0;
-  const scalarValue = scalarMinOutput + ((value - minInput) * (maxOutput - scalarMinOutput)) / (maxInput - minInput);
-  const cropScalar = Math.min(Math.max(scalarValue, scalarMinOutput), maxOutput).toFixed(1);
-
->>>>>>> 2be221fb
   // Calculate crop ratio
   const minCropRatio = isRaining ? 33 : 50;
   const cropRatio = Math.min(maxOutput, Math.max(minCropRatio, (cropScalar / 100) * maxOutput)).toFixed(1)
