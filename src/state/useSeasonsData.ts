--- conflicted
+++ resolved
@@ -217,38 +217,6 @@
     enabled: apyData,
   });
 
-<<<<<<< HEAD
-  const transformedData: SeasonsTableData[] = useMemo(() => {
-    if (!useBeanQuery.data || !useStalkQuery.data) {
-      return [];
-    }
-    const stalkResults = useStalkQuery?.data;
-    const beanResults = (useBeanQuery?.data as any) || [];
-    const { fieldHourlySnapshots, siloHourlySnapshots, seasons: stalkSeasons } = stalkResults || ({} as any);
-    const transformedData = beanResults.reduce((acc, season, idx) => {
-      const currFieldHourlySnapshots = fieldHourlySnapshots[idx];
-      const currSiloHourlySnapshots = siloHourlySnapshots[idx];
-      const currStalkSeasons = stalkSeasons[idx];
-      const timeSown = currFieldHourlySnapshots.blocksToSoldOutSoil
-        ? Duration.fromMillis(currFieldHourlySnapshots.blocksToSoldOutSoil * 2 * 1000).toFormat("mm:ss")
-        : "-";
-      acc.push({
-        ...acc[season.beanHourlySnapshot.season.season],
-        season: season.beanHourlySnapshot.season.season,
-        timestamp: Number(season.timestamp),
-        caseId: Number(currFieldHourlySnapshots.caseId || 0),
-        sunriseBlock: Number(currStalkSeasons.sunriseBlock),
-        instDeltaB: TokenValue.fromHuman(season.beanHourlySnapshot.instDeltaB, tokenData.mainToken.decimals),
-        instPrice: TokenValue.fromHuman(season.beanHourlySnapshot.instPrice, tokenData.mainToken.decimals),
-        l2sr: TokenValue.fromHuman(season.beanHourlySnapshot.l2sr * 100, 2),
-        twaDeltaB: TokenValue.fromHuman(season.beanHourlySnapshot.twaDeltaB, 2),
-        twaPrice: TokenValue.fromHuman(season.beanHourlySnapshot.twaPrice, 4),
-        blocksToSoldOutSoil: timeSown ?? "0",
-        issuedSoil: TokenValue.fromBlockchain(currFieldHourlySnapshots.issuedSoil, tokenData.mainToken.decimals),
-        podRate: TokenValue.fromHuman(currFieldHourlySnapshots.podRate || 0n, 18).mul(100),
-        sownBeans: TokenValue.fromBlockchain(currFieldHourlySnapshots.sownBeans, tokenData.mainToken.decimals),
-        deltaSownBeans: TokenValue.fromBlockchain(
-=======
   const transformedData = useMemo(() => {
     if (
       (beanstalkData && Object.keys(useStalkQuery.data || {}).length === 0) ||
@@ -298,7 +266,6 @@
         allData.podRate = TokenValue.fromHuman(currFieldHourlySnapshots.podRate || 0n, 18).mul(100);
         allData.sownBeans = TokenValue.fromBlockchain(currFieldHourlySnapshots.sownBeans, tokenData.mainToken.decimals);
         allData.deltaSownBeans = TokenValue.fromBlockchain(
->>>>>>> 931f8015
           currFieldHourlySnapshots.deltaSownBeans,
           tokenData.mainToken.decimals,
         );
