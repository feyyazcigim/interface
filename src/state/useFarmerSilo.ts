--- conflicted
+++ resolved
@@ -14,11 +14,7 @@
 import { unpackStem } from "@/utils/utils";
 import { useCallback, useMemo } from "react";
 import { Address, decodeAbiParameters, encodeFunctionData, toHex } from "viem";
-<<<<<<< HEAD
-import { useAccount, useChainId, useConfig, usePublicClient, useReadContract, useSimulateContract } from "wagmi";
-=======
 import { useAccount, useReadContract, useSimulateContract } from "wagmi";
->>>>>>> 2be221fb
 import { usePriceData } from "./usePriceData";
 import { useSiloData } from "./useSiloData";
 import useTokenData from "./useTokenData";
