@tailwind base;
@tailwind components;
@tailwind utilities;

.DropdownMenuContent {
  width: var(--radix-dropdown-menu-trigger-width);
  max-height: var(--radix-dropdown-menu-content-available-height);
}

@layer base {
  @font-face {
    font-family: "Pinto";
    font-weight: 500;
    font-display: swap;
    src: url("@/assets/fonts/Pinto-Regular.woff2") format("woff2");
  }

  @font-face {
    font-family: "Pinto";
    font-weight: 400;
    font-display: swap;
    src: url("@/assets/fonts/Pinto-Book.woff2") format("woff2");
  }

  @font-face {
    font-family: "Pinto";
    font-weight: 340;
    font-display: swap;
    src: url("@/assets/fonts/Pinto-Book.woff2") format("woff2");
  }

  @font-face {
    font-family: "Pinto";
    font-weight: 300;
    font-display: swap;
    src: url("@/assets/fonts/Pinto-Light.woff2") format("woff2");
  }

  @font-face {
    font-family: "Pinto";
    font-weight: 600;
    font-display: swap;
    src: url("@/assets/fonts/Pinto-Medium.woff2") format("woff2");
  }

  @font-face {
    font-family: "Roboto";
    font-weight: 300;
    font-display: swap;
    src: url("@/assets/fonts/Roboto-Light.ttf") format("truetype");
  }
}

@layer base {
  :root {
    --background: 0 0% 100%;
    --foreground: 0, 0%, 32%;

    --muted: 0, 0%, 73%;
    --muted-foreground: 215.4 16.3% 46.9%;

    --popover: 0 0% 100%;
    --popover-foreground: 222.2 47.4% 11.2%;

    --border: 0, 0%, 85%;
    --input: 208, 42%, 94%;

    --card: 0 0% 100%;
    --card-foreground: 222.2 47.4% 11.2%;

    --primary: 222.2 47.4% 11.2%;
    --primary-foreground: 210 40% 98%;

    --secondary: 210 40% 96.1%;
    --secondary-foreground: 222.2 47.4% 11.2%;

    --accent: 151, 100%, 39%;
    --accent-foreground: 222.2 47.4% 11.2%;

    --destructive: 0 100% 50%;
    --destructive-foreground: 210 40% 98%;

    --ring: 150, 48%, 27%;
    --error-ring: 0, 100%, 50%;

    --radius: 0.75rem;
  }

  .dark {
    --background: 224 71% 4%;
    --foreground: 213 31% 91%;

    --muted: 223 47% 11%;
    --muted-foreground: 215.4 16.3% 56.9%;

    --accent: 216 34% 17%;
    --accent-foreground: 210 40% 98%;

    --popover: 224 71% 4%;
    --popover-foreground: 215 20.2% 65.1%;

    --border: 0, 0%, 85%;
    --input: 208, 42%, 94%;

    --card: 224 71% 4%;
    --card-foreground: 213 31% 91%;

    --primary: 210 40% 98%;
    --primary-foreground: 222.2 47.4% 1.2%;

    --secondary: 222.2 47.4% 11.2%;
    --secondary-foreground: 210 40% 98%;

    --destructive: 0 63% 31%;
    --destructive-foreground: 210 40% 98%;

    --ring: 150, 48%, 27%;

    --radius: 0.75rem;
  }
}

@layer components {
  .bg-gradient-light {
    background: linear-gradient(90deg,
        rgba(233, 231, 224, 0.1) 0%,
        rgba(254, 225, 140, 0.1) 52.5%,
        rgba(241, 248, 140, 0.1) 100%), linear-gradient(0deg, #ffffff, #ffffff);
  }

  .h1 {
    font-size: 3.425rem;
    /* 54.86px / 16 = 3.425rem */
    font-weight: 300;
    line-height: 1.1;
    /* 60.35px / 54.86px ≈ 1.1 */
    letter-spacing: -0.02em;
  }

  .body {
    font-size: 1.25rem;
    /* 20px / 16 = 1.25rem */
    font-weight: 400;
    line-height: 1.1;
    /* 22px / 20px = 1.1 */
  }

  .convert-color {
    color: var(--convert-color);
<<<<<<< HEAD
	}
	.bg-morning-light {
		background: linear-gradient(
			90deg, 
			rgba(233, 231, 224, 0.2) 0%, 
			rgba(254, 225, 140, 0.2) 0.01%, 
			rgba(241, 248, 140, 0.4) 100%
			);

	}
  /* Used for text boxes in Tractor order blueprint visualization */
  .text-box {
    @apply bg-gray-100 px-2 py-1 rounded-lg text-gray-400;
=======
  }

  .bg-morning-light {
    background: linear-gradient(90deg,
        rgba(233, 231, 224, 0.2) 0%,
        rgba(254, 225, 140, 0.2) 0.01%,
        rgba(241, 248, 140, 0.4) 100%);

>>>>>>> 7a7acf0e
  }
}

@layer base {
  * {
    @apply border-border;
  }

  body {
    @apply bg-gradient-light text-foreground font-pinto;
  }
}

@layer utilities {
  .text-pinto-h1 {
    @apply h1;
  }

  .text-pinto-body {
    @apply body;
  }
}

/* Globals */
* {
  min-width: 0px;
  /* margin: 0px; */
  -webkit-font-smoothing: antialiased;
  -moz-osx-font-smoothing: grayscale;
  text-rendering: optimizeLegibility;

  -webkit-tap-highlight-color: transparent;

  /** Prevent page overscrolling: https://developer.mozilla.org/en-US/docs/Web/CSS/overscroll-behavior */
  overscroll-behavior: none;
}

html,
body {
  height: 100%;
  min-width: 0px;
  font-size: 100%;
  overflow-x: hidden;
}

/* Set 75% font size between 768px and 1600px */
@media screen and (min-width: 768px) and (max-width: 1600px) {

  html,
  body {
    font-size: 75%;
  }
}

#tsparticles {
  height: 80vh;
  z-index: 0;
}<|MERGE_RESOLUTION|>--- conflicted
+++ resolved
@@ -147,30 +147,17 @@
 
   .convert-color {
     color: var(--convert-color);
-<<<<<<< HEAD
-	}
-	.bg-morning-light {
-		background: linear-gradient(
-			90deg, 
-			rgba(233, 231, 224, 0.2) 0%, 
-			rgba(254, 225, 140, 0.2) 0.01%, 
-			rgba(241, 248, 140, 0.4) 100%
-			);
-
-	}
+  }
+
   /* Used for text boxes in Tractor order blueprint visualization */
   .text-box {
     @apply bg-gray-100 px-2 py-1 rounded-lg text-gray-400;
-=======
-  }
-
+  }
   .bg-morning-light {
     background: linear-gradient(90deg,
-        rgba(233, 231, 224, 0.2) 0%,
-        rgba(254, 225, 140, 0.2) 0.01%,
-        rgba(241, 248, 140, 0.4) 100%);
-
->>>>>>> 7a7acf0e
+    rgba(233, 231, 224, 0.2) 0%,
+    rgba(254, 225, 140, 0.2) 0.01%,
+    rgba(241, 248, 140, 0.4) 100%);
   }
 }
 
