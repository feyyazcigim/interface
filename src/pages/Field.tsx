import backArrowIcon from "@/assets/misc/LeftArrow.svg";
import podIcon from "@/assets/protocol/Pod.png";
import { TokenValue } from "@/classes/TokenValue";
import EmptyTable from "@/components/EmptyTable";

import { LeftArrowIcon, UpDownArrowsIcon } from "@/components/Icons";
import { OnlyMorningCard } from "@/components/MorningCard";
import PlotsTable from "@/components/PlotsTable";
import { Button } from "@/components/ui/Button";
import PageContainer from "@/components/ui/PageContainer";
import { Separator } from "@/components/ui/Separator";
import Text from "@/components/ui/Text";
import MorningTemperatureChart from "@/pages/field/MorningTemperature";
import {
  useUpdateMorningSoilOnInterval,
  useUpdateMorningTemperatureOnInterval,
} from "@/state/protocol/field/field.updater";

import MobileActionBar from "@/components/MobileActionBar";
import TooltipSimple from "@/components/TooltipSimple";
import IconImage from "@/components/ui/IconImage";
import { Skeleton } from "@/components/ui/Skeleton";
import useIsMobile from "@/hooks/display/useIsMobile";
import { useFarmerField } from "@/state/useFarmerField";
import { useHarvestableIndex, useHarvestableIndexLoading } from "@/state/useFieldData";
import { useMorning } from "@/state/useSunData";
import { formatter } from "@/utils/format";
import { useEffect, useMemo, useState } from "react";
import { Link, NavLink, useNavigate, useSearchParams } from "react-router-dom";
import FieldActions from "./field/FieldActions";
import FieldActivity from "./field/FieldActivity";
import FieldStats from "./field/FieldStats";
import MorningPanel from "./field/MorningPanel";
import TemperatureChart from "./field/Temperature";
import TractorOrdersPanel from "./field/TractorOrdersPanel";

function Field() {
  useUpdateMorningTemperatureOnInterval();
  useUpdateMorningSoilOnInterval();
  const farmerField = useFarmerField();
  const harvestableIndex = useHarvestableIndex();
  const harvestableIndexLoading = useHarvestableIndexLoading();
<<<<<<< HEAD
  const [activeTab, setActiveTab] = useState<"activity" | "pods" | "tractor">("activity");
  const [searchParams] = useSearchParams();

  // Set the active tab based on URL query parameter if present
  useEffect(() => {
    const tabParam = searchParams.get("tab");
    if (tabParam === "activity" || tabParam === "pods" || tabParam === "tractor") {
      setActiveTab(tabParam);
=======
  const [searchParams] = useSearchParams();
  const currentAction = searchParams.get("action");
  const isMobile = useIsMobile();
  
  // Set the active tab (default to 'activity' or 'pods' on mobile)
  const [activeTab, setActiveTab] = useState(() => {
    // Get tab from query params if available
    const tabParam = searchParams.get('tab');
    
    // On mobile devices, default to 'pods'
    if (isMobile) {
      return tabParam === 'activity' || tabParam === 'pods' || tabParam === 'tractor' 
        ? tabParam 
        : 'pods';
>>>>>>> fb63cde4
    }
    
    // On desktop, use the param or default to 'activity'
    return tabParam === 'activity' || tabParam === 'pods' || tabParam === 'tractor' 
      ? tabParam 
      : 'activity';
  });

  const hasPods = farmerField.plots.length > 0;
  const totalPods = useMemo(
    () =>
      farmerField.plots.reduce(
        (total, plot) =>
          total
            .add(plot.unharvestablePods ?? TokenValue.ZERO) // Add non-harvestable pods
            .add(plot.harvestablePods ?? TokenValue.ZERO), // Add harvestable pods (or 0 if undefined)
        TokenValue.ZERO,
      ),
    [farmerField.plots],
  );

  const navigate = useNavigate();

  const morning = useMorning();

  return (
    <PageContainer variant="xlAltField">
      {/* <div className="flex flex-col w-full items-center"> */}
      <div className="flex flex-col lg:flex-row justify-between gap-14 mt-0 sm:mt-0">
        <div className="flex flex-col w-full gap-4 sm:gap-8">
          {(!isMobile || (!currentAction && isMobile)) && (
            <div className="flex flex-col gap-4">
              <div className="pinto-h2 sm:pinto-h1">Field</div>
              <div className="pinto-sm sm:pinto-body-light text-pinto-light sm:text-pinto-light">
                Lend in the decentralized credit facility for Pods, the Pinto debt asset.
              </div>
              <div className="hidden sm:block pinto-sm sm:pinto-body-light text-pinto-light sm:text-pinto-light">
                Pods become redeemable for Pinto 1:1 when they reach the front of the Pod Line.
              </div>
            </div>
          )}
          {currentAction && isMobile && (
            <Button variant={"outline"} rounded="full" noPadding className="h-9 w-9 sm:h-12 sm:w-12">
              <Link to={`/field`}>
                <img src={backArrowIcon} alt="go to previous page" className="h-6 w-6 sm:h-8 sm:w-8" />
              </Link>
            </Button>
          )}
          {(!isMobile || (!currentAction && isMobile)) && <Separator />}
          <MorningPanel />
          <FieldStats />
          {(!isMobile || (!currentAction && isMobile)) && <DynamicTemperatureChart />}
          {(!isMobile || (!currentAction && isMobile)) && (
            <div className="flex flex-row items-center justify-between rounded-[1rem] p-4 sm:p-6 bg-pinto-off-white border-pinto-gray-2 border w-full">
              <div className="flex flex-col gap-2">
                <div className="pinto-sm sm:pinto-body-light text-pinto-light sm:text-pinto-light flex flex-row gap-1 items-center">
                  Pods which have become Harvestable
                  <TooltipSimple
                    variant="gray"
                    content="Debt repaid to Pod holders since deployment. These Pods do not count towards the current Pod Line"
                  />
                </div>
                <div className="pinto-h4 sm:pinto-h3">
                  {harvestableIndexLoading ? (
                    <Skeleton className="flex w-20 h-4 sm:w-24 sm:h-[2.2rem] rounded-[0.75rem]" />
                  ) : (
                    formatter.noDec(harvestableIndex)
                  )}
                </div>
              </div>
              <Button asChild variant={"outline"} className="rounded-full text-[1rem] sm:text-[1.25rem]">
                <Link to="/explorer/field">View Data</Link>
              </Button>
            </div>
          )}

          {(!isMobile || (!currentAction && isMobile)) && (
            <>
              <div className="flex flex-row justify-between items-center overflow-x-auto scrollbar-none">
                <div className="flex space-x-1">
<<<<<<< HEAD
                  <button
                    type="button"
                    className={`pinto-h3 py-2 pr-4 pl-0 text-left ${activeTab === "activity" ? "text-pinto-dark" : "text-pinto-gray-4"}`}
                    onClick={() => setActiveTab("activity")}
                  >
                    Field Activity
                  </button>
                  <button
                    type="button"
                    className={`pinto-h3 py-2 pr-4 pl-0 text-left ${activeTab === "tractor" ? "text-pinto-dark" : "text-pinto-gray-4"}`}
                    onClick={() => setActiveTab("tractor")}
                  >
                    My Tractor Orders
                  </button>
                  <button
                    type="button"
                    className={`pinto-h3 py-2 pr-4 pl-0 text-left ${activeTab === "pods" ? "text-pinto-dark" : "text-pinto-gray-4"}`}
                    onClick={() => setActiveTab("pods")}
=======
                  <button 
                    className={`hidden sm:inline-block pinto-h3 py-2 pr-4 pl-0 text-left shrink-0 ${activeTab === 'activity' ? 'text-pinto-dark' : 'text-pinto-gray-4'}`}
                    onClick={() => setActiveTab('activity')}
                  >
                    Field Activity
                  </button>
                  <button 
                    className={`hidden sm:inline-block pinto-h3 py-2 pr-4 pl-0 text-left shrink-0 ${activeTab === 'tractor' ? 'text-pinto-dark' : 'text-pinto-gray-4'}`}
                    onClick={() => setActiveTab('tractor')}
                  >
                    My Tractor Orders
                  </button>
                  <button 
                    className={`pinto-h3 py-2 pr-4 pl-0 text-left shrink-0 ${activeTab === 'pods' ? 'text-pinto-dark' : 'text-pinto-gray-4'}`}
                    onClick={() => setActiveTab('pods')}
>>>>>>> fb63cde4
                  >
                    My Pods
                  </button>
                </div>

                <div className="flex flex-row gap-2 items-center">
                  <img src={podIcon} className="w-8 h-8" alt={"total pods"} />
                  {harvestableIndexLoading ? (
                    <Skeleton className="w-6 h-8" />
                  ) : (
                    <div className="pinto-h3">{formatter.number(totalPods)}</div>
                  )}
                </div>
              </div>

              {activeTab === "activity" && <FieldActivity />}

              {activeTab === "pods" && (
                <div>{hasPods ? <PlotsTable showClaimable disableHover /> : <EmptyTable type="plots-field" />}</div>
              )}

              {activeTab === "tractor" && (
                <div className="w-full">
                  <TractorOrdersPanel />
                </div>
              )}
            </>
          )}
        </div>
        {/*
         * Right side
         */}
        <div className="flex flex-col gap-6 w-full mb-14 sm:mb-0 lg:max-w-[384px] 3xl:max-w-[518px] 3xl:min-w-[425px] lg:mt-[5.25rem]">
          {(!isMobile || (currentAction && isMobile)) && (
            <OnlyMorningCard onlyMorning className="p-4 w-full">
              <FieldActions />
            </OnlyMorningCard>
          )}
          {!isMobile && (
            <div className="p-2 rounded-[1rem] bg-pinto-off-white border-pinto-gray-2 border flex flex-col gap-2">
              <Button
                className="w-full"
                variant="silo-action"
                disabled={totalPods.isZero}
                onClick={(e) => {
                  if (totalPods.isZero) {
                    e.preventDefault();
                    e.stopPropagation();
                  }
                }}
              >
                <NavLink to="/transfer/pods" className="flex flex-row gap-2 items-center">
                  <div className="rounded-full bg-pinto-green h-6 w-6 flex justify-evenly">
                    <span className="self-center items-center">
                      <LeftArrowIcon color={"white"} height={"1rem"} width={"1rem"} />
                    </span>
                  </div>
                  Send Pods
                </NavLink>
              </Button>

              <Button asChild variant="silo-action" className="w-full">
                <NavLink to="/market/pods" className="flex flex-row gap-2 items-center">
                  <div className="rounded-full bg-pinto-green h-6 w-6 flex justify-evenly">
                    <span className="self-center items-center">
                      <UpDownArrowsIcon color={"white"} height={"1rem"} width={"1rem"} />
                    </span>
                  </div>
                  Buy or sell Pods in the Market
                </NavLink>
              </Button>
            </div>
          )}
          {!currentAction && (
            <MobileActionBar>
              <Button
                onClick={() => navigate(`/field?action=harvest`)}
                rounded={"full"}
                variant={"outline-secondary"}
                className="pinto-sm-bold text-sm flex-1 flex h-full"
              >
                Harvest
              </Button>
              <Button
                onClick={() => navigate(`/field?action=sow`)}
                rounded={"full"}
                className={`pinto-sm-bold text-sm flex-1 flex h-full transition-colors ${morning.isMorning ? "bg-pinto-morning-orange text-pinto-morning" : ""}`}
              >
                Sow
              </Button>
            </MobileActionBar>
          )}
        </div>
      </div>
    </PageContainer>
  );
}

export default Field;

export const DynamicTemperatureChart = () => {
  const { isMorning } = useMorning();

  if (isMorning) {
    return <MorningTemperatureChart />;
  } else {
    return <TemperatureChart />;
  }
};<|MERGE_RESOLUTION|>--- conflicted
+++ resolved
@@ -9,7 +9,6 @@
 import { Button } from "@/components/ui/Button";
 import PageContainer from "@/components/ui/PageContainer";
 import { Separator } from "@/components/ui/Separator";
-import Text from "@/components/ui/Text";
 import MorningTemperatureChart from "@/pages/field/MorningTemperature";
 import {
   useUpdateMorningSoilOnInterval,
@@ -18,14 +17,13 @@
 
 import MobileActionBar from "@/components/MobileActionBar";
 import TooltipSimple from "@/components/TooltipSimple";
-import IconImage from "@/components/ui/IconImage";
 import { Skeleton } from "@/components/ui/Skeleton";
 import useIsMobile from "@/hooks/display/useIsMobile";
 import { useFarmerField } from "@/state/useFarmerField";
 import { useHarvestableIndex, useHarvestableIndexLoading } from "@/state/useFieldData";
 import { useMorning } from "@/state/useSunData";
 import { formatter } from "@/utils/format";
-import { useEffect, useMemo, useState } from "react";
+import { useMemo, useState } from "react";
 import { Link, NavLink, useNavigate, useSearchParams } from "react-router-dom";
 import FieldActions from "./field/FieldActions";
 import FieldActivity from "./field/FieldActivity";
@@ -40,20 +38,8 @@
   const farmerField = useFarmerField();
   const harvestableIndex = useHarvestableIndex();
   const harvestableIndexLoading = useHarvestableIndexLoading();
-<<<<<<< HEAD
-  const [activeTab, setActiveTab] = useState<"activity" | "pods" | "tractor">("activity");
   const [searchParams] = useSearchParams();
 
-  // Set the active tab based on URL query parameter if present
-  useEffect(() => {
-    const tabParam = searchParams.get("tab");
-    if (tabParam === "activity" || tabParam === "pods" || tabParam === "tractor") {
-      setActiveTab(tabParam);
-=======
-  const [searchParams] = useSearchParams();
-  const currentAction = searchParams.get("action");
-  const isMobile = useIsMobile();
-  
   // Set the active tab (default to 'activity' or 'pods' on mobile)
   const [activeTab, setActiveTab] = useState(() => {
     // Get tab from query params if available
@@ -64,7 +50,6 @@
       return tabParam === 'activity' || tabParam === 'pods' || tabParam === 'tractor' 
         ? tabParam 
         : 'pods';
->>>>>>> fb63cde4
     }
     
     // On desktop, use the param or default to 'activity'
@@ -145,7 +130,6 @@
             <>
               <div className="flex flex-row justify-between items-center overflow-x-auto scrollbar-none">
                 <div className="flex space-x-1">
-<<<<<<< HEAD
                   <button
                     type="button"
                     className={`pinto-h3 py-2 pr-4 pl-0 text-left ${activeTab === "activity" ? "text-pinto-dark" : "text-pinto-gray-4"}`}
@@ -164,23 +148,6 @@
                     type="button"
                     className={`pinto-h3 py-2 pr-4 pl-0 text-left ${activeTab === "pods" ? "text-pinto-dark" : "text-pinto-gray-4"}`}
                     onClick={() => setActiveTab("pods")}
-=======
-                  <button 
-                    className={`hidden sm:inline-block pinto-h3 py-2 pr-4 pl-0 text-left shrink-0 ${activeTab === 'activity' ? 'text-pinto-dark' : 'text-pinto-gray-4'}`}
-                    onClick={() => setActiveTab('activity')}
-                  >
-                    Field Activity
-                  </button>
-                  <button 
-                    className={`hidden sm:inline-block pinto-h3 py-2 pr-4 pl-0 text-left shrink-0 ${activeTab === 'tractor' ? 'text-pinto-dark' : 'text-pinto-gray-4'}`}
-                    onClick={() => setActiveTab('tractor')}
-                  >
-                    My Tractor Orders
-                  </button>
-                  <button 
-                    className={`pinto-h3 py-2 pr-4 pl-0 text-left shrink-0 ${activeTab === 'pods' ? 'text-pinto-dark' : 'text-pinto-gray-4'}`}
-                    onClick={() => setActiveTab('pods')}
->>>>>>> fb63cde4
                   >
                     My Pods
                   </button>
