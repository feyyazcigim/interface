import { TokenValue } from "@/classes/TokenValue";
import ActionsMenu from "@/components/ActionsMenu";
import { Col, Row } from "@/components/Container";
import DonutChart from "@/components/DonutChart";
import GerminationNotice from "@/components/GerminationNotice";
import HelperLink from "@/components/HelperLink";
import ReadMoreAccordion from "@/components/ReadMoreAccordion";
import StatPanel from "@/components/StatPanel";
import TableRowConnector from "@/components/TableRowConnector";
import TextSkeleton from "@/components/TextSkeleton";
import TooltipSimple from "@/components/TooltipSimple";
import { tabToSeasonalLookback } from "@/components/charts/SeasonalChart";
import { TimeTab } from "@/components/charts/TimeTabs";
import { navLinks } from "@/components/nav/nav/Navbar";
import { Card } from "@/components/ui/Card";
import IconImage from "@/components/ui/IconImage";
import PageContainer from "@/components/ui/PageContainer";
import { Separator } from "@/components/ui/Separator";
import { PINTO_WETH_TOKEN, PINTO_WSOL_TOKEN } from "@/constants/tokens";
import useIsMobile from "@/hooks/display/useIsMobile";
import useIsSmallDesktop from "@/hooks/display/useIsSmallDesktop";
import { useClaimRewards } from "@/hooks/useClaimRewards";
import useFarmerActions from "@/hooks/useFarmerActions";
import useLocalStorage from "@/hooks/useLocalStorage";
import { useSeasonalSiloActiveFarmers } from "@/state/seasonal/seasonalDataHooks";
import { useFarmerSilo } from "@/state/useFarmerSilo";
import { usePriceData } from "@/state/usePriceData";
import { useSeedGauge } from "@/state/useSeedGauge";
import { useSiloData } from "@/state/useSiloData";
import { useSeason } from "@/state/useSunData";
import useTokenData, { useWhitelistedTokens } from "@/state/useTokenData";
import { useChainConstant } from "@/utils/chain";
import { formatter } from "@/utils/format";
import { getClaimText } from "@/utils/string";
import { getTokenIndex, tokensEqual } from "@/utils/token";
import { StatPanelData, Token } from "@/utils/types";
import { getSiloConvertUrl } from "@/utils/url";
import { cn } from "@/utils/utils";
import { AnimatePresence, motion } from "framer-motion";
import React, { useCallback, useEffect, useMemo, useState } from "react";
import { Link, useNavigate } from "react-router-dom";
import SiloTable from "./silo/SiloTable";

const VALUE_TARGET = 1;

function Silo() {
  const farmerSilo = useFarmerSilo();
  const farmerActions = useFarmerActions();
  const tokenData = useTokenData();
  const priceData = usePriceData();
  const mainToken = tokenData.mainToken;
  const { submitClaimRewards } = useClaimRewards();
  const navigate = useNavigate();
  const isSmallDesktop = useIsSmallDesktop();

  const pintoWETHLP = useChainConstant(PINTO_WETH_TOKEN);
  const pintoWSOLLP = useChainConstant(PINTO_WSOL_TOKEN);

  const [hoveredButton, setHoveredButton] = useState("");
  const enableStatPanels =
    farmerSilo.depositsUSD.gt(0) || farmerSilo.activeStalkBalance.gt(0) || farmerSilo.activeSeedsBalance.gt(0);

  // Only show Convert Up Helper Links
  const isBelowValueTarget = priceData.price.lt(VALUE_TARGET);

  // Action states
  const convertEnabled = farmerActions.convertDeposits.enabled && isBelowValueTarget;
  const convertFrom = farmerActions.convertDeposits.bestConversion.from;
  const convertTo = farmerActions.convertDeposits.bestConversion.to;
  const bestDepositToken = farmerActions.optimalDepositToken?.token;
  const bestDeposit =
    bestDepositToken && !tokensEqual(bestDepositToken, pintoWETHLP) && !tokensEqual(bestDepositToken, pintoWSOLLP)
      ? bestDepositToken
      : undefined;

  const claimEnabled =
    farmerActions.claimRewards.outputs.beanGain.gt(0.01) ||
    farmerActions.claimRewards.outputs.stalkGain.gt(0.01) ||
    farmerActions.claimRewards.outputs.seedGain.gt(0.01) ||
    farmerActions.updateDeposits.enabled;
  const claimableText = getClaimText(
    farmerActions.claimRewards.outputs.beanGain,
    farmerActions.claimRewards.outputs.stalkGain.add(farmerActions.updateDeposits.totalGains.stalkGain),
    farmerActions.claimRewards.outputs.seedGain,
  );
  const hasGerminatingDeposits = Array.from(farmerSilo.deposits.values()).some((depositData) =>
    depositData.deposits.some((deposit) => deposit.isGerminating && !deposit.isPlantDeposit),
  );

  const statPanelData: Record<"stalk" | "seeds" | "depositedValue", StatPanelData> = {
    depositedValue: {
      title: "My Deposited Value",
      mode: "depositedValue",
      mainValue: farmerSilo.depositsUSD,
      mainValueChange: farmerActions.claimRewards.outputs.bdvGain.mul(priceData.price),
      secondaryValue: farmerSilo.depositsBDV,
      actionValue: farmerActions.claimRewards.outputs.bdvGain,
      showActionValues: hoveredButton === "claim",
      isLoading: farmerSilo.isLoading,
    },
    stalk: {
      title: "My Stalk",
      mode: "stalk",
      mainValue: farmerSilo.activeStalkBalance,
      auxValue: farmerSilo.germinatingStalkBalance,
      mainValueChange: farmerActions.claimRewards.outputs.stalkGain,
      secondaryValue: farmerActions.claimRewards.outputs.stalkGain,
      showActionValues: hoveredButton === "claim",
      altTooltipContent:
        "Stalk entitles holders to passive interest in the form of a share of future Pinto. Your Stalk is forfeited when you Withdraw your Deposited assets from the Silo.",
      isLoading: farmerSilo.isLoading,
    },
    seeds: {
      title: "My Seeds",
      mode: "seeds",
      mainValue: farmerSilo.activeSeedsBalance,
      mainValueChange: farmerActions.claimRewards.outputs.seedGain,
      secondaryValue: farmerActions.claimRewards.outputs.seedGain,
      showActionValues: hoveredButton === "claim",
      altTooltipContent: "Seeds are illiquid tokens that yield 1/10,000 Stalk each Season.",
      isLoading: farmerSilo.isLoading,
    },
  };

  return (
    <PageContainer variant={"lgAlt"} bottomMarginOnMobile>
      <div className="flex flex-col w-full items-center">
        <div className="flex flex-col w-full gap-4 sm:gap-12">
          <div className="flex flex-col gap-2">
            <div className="pinto-h2 sm:pinto-h1">Silo</div>
            <div className="pinto-sm sm:pinto-body-light text-pinto-light sm:text-pinto-light">
              Deposit value in the Silo to earn passive yield from supply growth.
            </div>
            <LearnSilo />
          </div>
          <Separator />
          {enableStatPanels && (
            <div className="hidden sm:flex flex-col gap-12">
              <div className="flex flex-col items-center">
                <StatPanel {...statPanelData.depositedValue} size={"large"} />
              </div>
              <div className="flex w-full items-center justify-center">
                <div className="flex flex-row gap-18">
                  <div className="px-4">
                    <StatPanel {...statPanelData.stalk} variant={"silo"} />
                  </div>
                  <div className="px-4">
                    <StatPanel {...statPanelData.seeds} variant={"silo"} />
                  </div>
                </div>
              </div>
            </div>
          )}
          <AnimatePresence>
            {hasGerminatingDeposits && (
              <motion.div
                initial={{ opacity: 0 }}
                animate={{ opacity: 1 }}
                exit={{ opacity: 0 }}
                transition={{ duration: 0.2 }}
                className="w-full"
              >
                <GerminationNotice type="multiple" deposits={farmerSilo.deposits} />
              </motion.div>
            )}
          </AnimatePresence>
          <div className="flex flex-col gap-4 sm">
            <div className="pinto-body-light sm:pinto-h3">Deposit Whitelist</div>
            <div className="pinto-sm-light sm:pinto-body-light text-pinto-light sm:text-pinto-light">
              These are Deposits which are currently incentivized by Pinto.
            </div>
            <div className="relative action-container">
              <SiloTable hovering={hoveredButton === "claim"} />

              {/*convertEnabled && convertFrom && convertTo && (
                <TableRowConnector
                  fromTarget={`token-row-${convertFrom.address}`}
                  toTarget={`token-row-${convertTo.address}`}
                  color="#246645"
                  capHeight={isSmallDesktop ? 52 : 68}
                  extensionLength={isSmallDesktop ? 20 : 35}
                  componentOffset={10}
                  dotted={true}
                  startCapColor={convertFrom.color}
                  endCapColor={convertTo.color}
                  component={
                    <div className="group flex flex-col group max-w-[250px] cursor-pointer place-items-end gap-2">
                      <div
                        data-action-target="convert"
                        className="cursor-pointer convert-color text-[1.25rem] font-[340] tracking-[-0.025rem] leading-[1.375rem] text-end"
                        // @ts-ignore
                        style={{ "--convert-color": convertFrom.color }}
                        onClick={() => navigate(getSiloConvertUrl(convertFrom, convertTo))}
                      >
                        {`Convert ${convertFrom.name}`}
                      </div>
                      {/* This should stay commented out
                      <div className="flex flex-col gap-4">
                        <Text
                          data-action-target="convert"
                          variant="sm-light"
                          className="text-pinto-gray-4 text-end opacity-0 group-hover:opacity-100 transition-opacity"
                        >
                          {`Convert ${convertFrom.name} for ${convertTo.name} a gain in Seeds`}
                        </Text>
                        <Text
                          data-action-target="convert"
                          variant="sm-light"
                          className="text-pinto-gray-4 text-end opacity-0 group-hover:opacity-100 transition-opacity"
                        >
                          {"Arbitrage the increased Seeds reward for a gain in Seeds."}
                        </Text>
                      </div>*/
              /*}
                    </div>
                  }
                />
              )*/}
              {claimEnabled && (
                <HelperLink
                  text={claimableText}
                  className="absolute -right-[90px] max-[1800px]:-right-[215px] top-8 max-[1800px]:whitespace-break-spaces max-[1800px]:w-[160px]"
                  dataTarget={`token-row-${mainToken.address}`}
                  sourceAnchor="left"
                  targetAnchor="right"
                  source90Degree={true}
                  perpLength={10}
                  onClick={submitClaimRewards}
                  onMouseEnter={() => setHoveredButton("claim")}
                  onMouseLeave={() => setHoveredButton("")}
                />
              )}
              {/* {enablePintoToLPHelper && (
                <TableRowConnector
                  toTarget={`token-row-${mainToken.address}`}
                  color="#246645"
                  mode="singleLine"
                  extensionLength={40}
                  dotted={true}
                  endCapColor={mainToken.color}
                  componentOffsetHeight={22}
                  component={
                    <div className="group flex flex-col group max-w-[250px] cursor-pointer place-items-end gap-2">
                      <div
                        data-action-target="convert"
                        className="cursor-pointer convert-color text-[1.25rem] font-[340] tracking-[-0.025rem] leading-[1.375rem] text-end"
                        // @ts-ignore
                        style={{ "--convert-color": mainToken.color }}
                        onClick={() =>
                          navigate(
                            `/silo/${mainToken.address}?action=convert&mode=max`
                          )
                        }
                      >
                        {`Convert ${mainToken.name} to LP`}
                      </div>
                      <div className="flex flex-col gap-4">
                        <div
                          data-action-target="convert"
                          className="pinto-sm-light text-pinto-gray-4 text-end"
                        >
                          {`Arbitrage the increased price of Pinto for an increase in Seeds`}
                        </div>
                      </div>
                    </div>
                  }
                />
              )} */}
              {!convertEnabled && bestDeposit && (
                <TableRowConnector
                  toTarget={`token-row-${bestDeposit.address}`}
                  color="#246645"
                  mode="singleLine"
                  capHeight={isSmallDesktop ? 52 : 68}
                  extensionLength={40}
                  dotted={true}
                  endCapColor={bestDeposit.color}
                  componentOffsetHeight={22}
                  component={
                    <div className="group flex flex-col group max-w-[250px] cursor-pointer place-items-end gap-2">
                      <div
                        data-action-target="convert"
                        className="cursor-pointer convert-color text-[1.25rem] font-[340] tracking-[-0.025rem] leading-[1.375rem] text-end"
                        // @ts-ignore
                        style={{ "--convert-color": bestDeposit.color }}
                        onClick={() => navigate(`/silo/${bestDeposit.address}`)}
                      >
                        {`Deposit ${bestDeposit.name}`}
                      </div>
                      <div className="flex flex-col gap-4">
                        <div
                          data-action-target="convert"
                          className="text-pinto-gray-4 pinto-sm-light text-end w-[12rem]"
                        >
                          {`${bestDeposit.name} currently has the highest incentive for Depositors.`}
                        </div>
                      </div>
                    </div>
                  }
                />
              )}
            </div>
          </div>
          <div className="flex flex-col w-full gap-8">
            <div className="w-full">
              <SiloStats />
            </div>
          </div>
        </div>
      </div>

      <ActionsMenu showOnTablet />
    </PageContainer>
  );
}

export default Silo;

// ---------- Sub Components ----------

const initialValue = { silo: false };

const LearnSilo = () => {
  const [learnDidVisit, setLearnDidVisit] = useLocalStorage<{ silo: boolean }>("pinto-learn-state-silo", initialValue, {
    initializeIfEmpty: true,
  });

  // Set the learnDidVisit state to true if it is not already true
  useEffect(() => {
    if (learnDidVisit.silo) return;
    setLearnDidVisit({ ...learnDidVisit, silo: true });
  }, []);

  return (
    <>
      <ReadMoreAccordion defaultOpen={!learnDidVisit.silo}>
        <>
          Pinto or Pinto-LP can be deposited into the Silo and can be withdrawn at any time. Deposits are eligible to
          earn Pinto after at least 1 full season has passed. When Pinto is priced over $1, new Pinto is minted with
          48.5% being distributed to Silo depositors. Depositors earn a share of the Pinto mints to the silo based on
          their Stalk balance proportional to total Stalk supply. A Deposit is issued an initial amount of Stalk and
          Seeds, which is determined by token type and value. Seeds grow Stalk every season. All stalk is forfeit upon a
          withdrawal.
        </>
      </ReadMoreAccordion>
    </>
  );
};

// ---------- Silo Stats ----------

const SiloStats = React.memo(() => {
  const { data: siloStats, siloWhitelistData, isLoading } = useSiloStats();

  const [hoveredIndex, setHoveredIndex] = useState<number | undefined>(undefined);

  const handleSetHoveredIndex = useCallback((index: number) => {
    setHoveredIndex(index);
  }, []);

  return (
    <Card className="flex flex-col p-4 sm:p-6 gap-2 sm:gap-6 h-auto w-full">
      <Col className="gap-2">
        <div className="flex flex-row gap-4">
          <SiloStatContent data={siloStats} isLoading={isLoading} />
        </div>
        <Link
          to="/explorer/silo"
          className="pinto-xs sm:pinto-sm font-light text-pinto-green-4 sm:text-pinto-green-4 hover:underline transition-all mt-2"
        >
          See more data →
        </Link>
      </Col>
      <div className="grid sm:pt-4 grid-cols-1 sm:grid-cols-2 gap-4 w-full justify-between">
        <Col className="gap-4 self-stretch order-2 sm:order-1">
          {Object.entries(siloWhitelistData).map(([key, wlData], i) => {
            const isHovered = (hoveredIndex || 0) === i;
            if (!isHovered) return null;

            return (
              <HoveredSiloTokenStatContent
                key={`${key}-${wlData.token.symbol}`}
                wlTokenSiloDetails={wlData}
                isLoading={isLoading}
              />
            );
          })}
        </Col>
        <DepositedByTokenDoughnutChart
          setHoveredIndex={handleSetHoveredIndex}
          siloWhitelistData={siloWhitelistData}
          isLoading={isLoading}
        />
      </div>
    </Card>
  );
});

// ---------- Hovered Silo Token Stat Content ----------

interface HoveredSiloTokenStatContentProps {
  wlTokenSiloDetails: SiloTokenDepositOverallDetails;
  isLoading: boolean;
}

const tooltipProps = {
  variant: "outlined",
  showOnMobile: true,
  className: "pinto-sm",
} as const;

const HoveredSiloStatRow = (props: {
  label: string | JSX.Element;
  value: string | JSX.Element;
  loading: boolean;
  tooltip?: string | JSX.Element;
}) => {
  const { label, value, loading, tooltip } = props;

  return (
    <Row className="gap-2 justify-between">
      <Row className="gap-1 items-center pinto-sm-light sm:pinto-body-light text-pinto-light sm:text-pinto-light">
        {label}
        {tooltip && <TooltipSimple {...tooltipProps} content={tooltip} />}
      </Row>
      <TextSkeleton height="same-sm" desktopHeight="same-body" className="w-32" loading={loading}>
        <div className="pinto-sm-light sm:pinto-body-light shrink-0">{value}</div>
      </TextSkeleton>
    </Row>
  );
};

const HoveredSiloTokenStatContent = ({
  wlTokenSiloDetails: {
    token,
    depositedBDV,
    depositedAmount,
    siloDepositedRatio,
    optimalPctDepositedBdv,
    currentDepositedLPBDVRatio,
  },
  isLoading,
}: HoveredSiloTokenStatContentProps) => {
  const { tokenPrices, loading: priceLoading } = usePriceData();

  const usdPrice = tokenPrices.get(token)?.instant;

  const usdDeposited = usdPrice ? depositedAmount.mul(usdPrice) : undefined;

  const loading = isLoading || priceLoading;

  return (
    <Col className="gap-4 justify-start self-stretch h-auto">
      <div className="pinto-body-bold flex flex-row gap-1">
        <TextSkeleton height="same-body" className="w-32" loading={loading}>
          <>
            <IconImage size={5} src={token.logoURI} />
            <>{token.symbol}</>
          </>
        </TextSkeleton>
      </div>
      <HoveredSiloStatRow
        label="Total Deposited Amount"
        value={formatter.token(depositedAmount, token)}
        loading={loading}
      />
      <HoveredSiloStatRow
        label="Total Deposited PDV"
        value={formatter.twoDec(depositedBDV)}
        loading={loading}
        tooltip={<>The total Pinto-denominated value deposited into the Silo.</>}
      />
      <HoveredSiloStatRow
        label="Total Deposited Value"
        value={usdDeposited ? formatter.usd(usdDeposited) : "--"}
        loading={loading}
        tooltip={<>The total USD value deposited into the Silo.</>}
      />
      <HoveredSiloStatRow
        label=" % of Total Deposited PDV"
        value={formatter.pct(siloDepositedRatio.mul(100))}
        loading={loading}
        tooltip={<>The percentage of the total Pinto-denominated value deposited into the Silo.</>}
      />
      {!token.isMain && (
        <>
          <HoveredSiloStatRow
            label="Optimal % LP Deposited PDV"
            value={formatter.pct(optimalPctDepositedBdv)}
            loading={loading}
            tooltip={<>The optimal percentage of the total LP Deposited PDV deposited into the Silo.</>}
          />
          <HoveredSiloStatRow
            label="Current % LP Deposited PDV"
            value={formatter.pct(currentDepositedLPBDVRatio.mul(100))}
            loading={loading}
            tooltip={<>The current percentage of the total LP Deposited PDV in the Silo.</>}
          />
        </>
      )}
    </Col>
  );
};

// ---------- Upper Silo Stats ----------

const SiloStatContent = ({
  data,
  isLoading,
}: { data: ReturnType<typeof useSiloStats>["data"]; isLoading: boolean }) => {
  const stats = useMemo(
    () => [
      {
        label: "Total Deposited PDV",
        subLabel: "Total Pinto Denominated Value deposited into the Silo",
        value: formatter.twoDec(data.totalDepositedBDV),
      },
      {
        label: "Total Stalk",
        subLabel: "Total Stalk issued to Silo Depositors",
        value: formatter.twoDec(data.totalStalk),
      },
      {
        label: "Active Farmers",
        subLabel: "Total number of unique depositors in the Silo",
        value: data.uniqueDepositors,
      },
    ],
    [data.totalDepositedBDV, data.totalStalk, data.uniqueDepositors],
  );

  return (
    <>
      <div className="hidden sm:flex flex-row gap-x-12 gap-y-4 flex-wrap w-full">
        {stats.map(({ label, subLabel, value }) => {
          return (
            <div key={`silo-stat-desktop-${label}`} className="flex flex-col flex-grow gap-1 sm:gap-2">
              <div className="pinto-sm-light sm:pinto-body-light font-thin">{label}</div>
              <div className="pinto-xs sm:pinto-sm text-pinto-light sm:text-pinto-light">{subLabel}</div>
              <TextSkeleton height="same-body" desktopHeight="h3" className="w-32" loading={isLoading}>
                <div className="pinto-body sm:pinto-h3">{isLoading ? "--" : value}</div>
              </TextSkeleton>
            </div>
          );
        })}
      </div>
      <Col className="flex sm:hidden gap-2 w-full">
        {stats.map(({ label, value }) => {
          return (
            <Row key={`silo-stat-mobile-${label}`} className="gap-2 items-center justify-between">
              <div className="pinto-xs">{label}</div>
              <TextSkeleton height="same-sm" desktopHeight="same-body" className="w-32" loading={isLoading}>
                <div className="pinto-sm text-end">{value}</div>
              </TextSkeleton>
            </Row>
          );
        })}
      </Col>
    </>
  );
};

// ---------- Deposited By Token Doughnut Chart ----------

const donutOptions = {
  layout: {
    padding: 12,
  },
  plugins: {
    tooltip: {
      enabled: true,
      callbacks: {
        label: (context) => {
          return `% TVD: ${context.formattedValue}%`;
        },
      },
    },
  },
} as const;

const chartColors = [
  "#246645", // Pinto Green (pinto-green-3)
  "#1E6091", // Deep Blue
  "#D62828", // Vibrant Red
  "#8338EC", // Bright Purple
  "#FF9F1C", // Golden Orange
  "#00BCD4", // Light Blue / Cyan
];

// Memoize to prevent chart animations from re-rendering
const DepositedByTokenDoughnutChart = React.memo(
  (
    props: Omit<ReturnType<typeof useSiloStats>, "data"> & {
      setHoveredIndex: (index: number) => void;
    },
  ) => {
    const { siloWhitelistData, isLoading, setHoveredIndex } = props;

    const isMobile = useIsMobile();

    const donutChartProps = useMemo(() => {
      return {
        labels: Object.keys(siloWhitelistData),
        datasets: [
          {
            label: "",
            data: Object.values(siloWhitelistData).map((d) => d.siloDepositedRatio.mul(100).toNumber()),
            backgroundColor: chartColors,
            borderWidth: 0,
            offset: 2,
            borderRadius: 4,
          },
        ],
      };
    }, [siloWhitelistData]);

    return (
      <Col className="relative gap-4 items-center order-1 sm:order-2">
        <div className="flex flex-col self-stretch items-center">
          <DonutChart
            className={cn("w-72 h-72", isMobile && "w-52 h-52")}
            size={isMobile ? 200 : 350}
            data={donutChartProps}
            options={donutOptions}
            onHover={setHoveredIndex}
          />
        </div>
      </Col>
    );
  },
);

// ---------- Hooks ----------

const useUniqueDepositors = () => {
  const season = useSeason();
  const query = useSeasonalSiloActiveFarmers(Math.max(0, season - tabToSeasonalLookback(TimeTab.Week)), season);

  return {
    ...query,
    data: query.data?.length ? query.data[0].value : undefined,
  };
};

type SiloTokenDepositOverallDetails = {
  token: Token;
  depositedBDV: TokenValue;
  depositedAmount: TokenValue;
  siloDepositedRatio: TokenValue;
  optimalPctDepositedBdv: TokenValue;
  currentDepositedLPBDVRatio: TokenValue;
};

const baseObj: Omit<SiloTokenDepositOverallDetails, "token"> = {
  depositedBDV: TokenValue.ZERO,
  siloDepositedRatio: TokenValue.ZERO,
  depositedAmount: TokenValue.ZERO,
  optimalPctDepositedBdv: TokenValue.ZERO,
  currentDepositedLPBDVRatio: TokenValue.ZERO,
};

const reduceTotalDepositedBDV = (tokenData: ReturnType<typeof useSiloData>["tokenData"]) => {
  const entries = [...tokenData.entries()];
  return entries.reduce<TokenValue>((acc, [_, tokenData]) => acc.add(tokenData.depositedBDV), TokenValue.ZERO);
};

const useSiloStats = () => {
  const [totalDepositedBDV, setTotalDepositedBDV] = useState<TokenValue>(TokenValue.ZERO);
  const [byToken, setByToken] = useState<Record<string, SiloTokenDepositOverallDetails>>({});
  const whitelist = useWhitelistedTokens();

  const uniqueDepositors = useUniqueDepositors();
  const seedGauge = useSeedGauge();
  const silo = useSiloData();

  const gaugeDataLoaded = !!Object.values(seedGauge.data.gaugeData).length && !seedGauge.isLoading;
  const siloDataLoaded = !!silo.tokenData.size;

  const dataLoaded = gaugeDataLoaded && siloDataLoaded;

  // biome-ignore lint/correctness/useExhaustiveDependencies: <explanation>
  useEffect(() => {
    if (!dataLoaded) return;

    const totalBDV = reduceTotalDepositedBDV(silo.tokenData);

    // Only set data if data has changed.
    if (totalBDV.gt(0) && totalDepositedBDV.eq(totalBDV)) return;

    const map = whitelist.reduce<Record<string, SiloTokenDepositOverallDetails>>((prev, token) => {
      const obj = { token, ...baseObj };

      const wlTokenData = silo.tokenData.get(token);
      const tokenGaugeData = seedGauge.data.gaugeData[getTokenIndex(token)];

      if (wlTokenData) {
        obj.depositedBDV = wlTokenData.depositedBDV;
        obj.siloDepositedRatio = wlTokenData.depositedBDV.div(totalBDV);
        obj.depositedAmount = wlTokenData.totalDeposited;
      }

      if (tokenGaugeData) {
        obj.optimalPctDepositedBdv = tokenGaugeData.optimalPctDepositedBdv;
        obj.currentDepositedLPBDVRatio = tokenGaugeData.currentDepositedLPBDVRatio ?? TokenValue.ZERO;
      }

      prev[token.symbol] = obj;
      return prev;
    }, {});

    setTotalDepositedBDV(totalBDV);
    setByToken(map);
  }, [whitelist, silo.tokenData, seedGauge.data.gaugeData]);

  const isLoading = uniqueDepositors.isLoading || totalDepositedBDV.lte(0);

  return useMemo(() => {
    return {
      data: {
        totalDepositedBDV: totalDepositedBDV,
        uniqueDepositors: uniqueDepositors.data,
        totalStalk: silo.totalStalk,
      },
      siloWhitelistData: byToken,
      isLoading,
    };
  }, [totalDepositedBDV, uniqueDepositors.data, silo.totalStalk, byToken, isLoading]);
<<<<<<< HEAD
};

// ---------- FAQ COPY ----------

const FAQ_ITEMS: IBaseAccordionContent[] = [
  {
    key: "what-is-stalk",
    title: "What is Stalk?",
    content:
      "Stalk is a native Pinto asset representing your ownership share of the Silo. When Pinto trades above its value target, the protocol mints additional Pinto tokens and distributes them to the Silo and the Field. The larger your Stalk balance, the greater your share of those mints.",
  },
  {
    key: "how-do-i-get-more-stalk",
    title: "How do I get more Stalk?",
    content: (
      <div className="flex flex-col gap-2 pinto-sm font-thin text-pinto-light">
        <>There are two ways to increase your Stalk:</>
        <ul className="flex flex-col gap-1 pl-2 list-disc">
          <li>
            - Deposit more value into the Silo — every&nbsp;1 Pinto (or Pinto-denominated value) gives you&nbsp;1 Stalk.
          </li>
          <li>
            - Every season you stay in the silo, you earn Stalk based on the amount of seeds you have. Each seed earns
            1/10000 stalk. The amount of Seeds you have is based on the amount and token type you deposited in the Silo.
          </li>
        </ul>
      </div>
    ),
  },
  {
    key: "can-i-lose-stalk",
    title: "Can I lose Stalk?",
    content: (
      <>
        <span className="font-medium">Yes.</span> When you withdraw from the Silo, you forfeit all Stalk grown on the
        withdrawn amount, and it cannot be regained.
      </>
    ),
  },
  {
    key: "can-i-switch-my-deposit-type",
    title: "Can I switch my Deposit type?",
    content:
      "Yes! Pinto lets you Convert Pinto Deposits to LP Deposits while Pinto is above its value target, and LP Deposits back to Pinto Deposits when Pinto is below the target — all without losing Stalk. You can also Convert between LP types.",
  },
  {
    key: "how-can-i-maximize-stalk-growth",
    title: "How can I maximize Stalk growth?",
    content:
      "Maximize your Seeds. Seeds represent the rate at which Stalk grows. Note that the protocol may adjust Seed rates each Season to incentivize Converts and keep the system balanced.",
  },
  {
    key: "how-can-i-learn-more-about-the-silo",
    title: "How can I learn more about the Silo?",
    content: (
      <>
        Head to the{" "}
        <Link
          className="text-pinto-green-4 hover:underline transition-all"
          to={`${navLinks.docs}/farm/silo`}
          rel="noopener noreferrer"
          target="_blank"
        >
          Pinto docs
        </Link>{" "}
        for more info, or ask any questions in the{" "}
        <Link
          className="text-pinto-green-4 hover:underline transition-all"
          to={navLinks.discord}
          rel="noopener noreferrer"
          target="_blank"
        >
          Discord
        </Link>{" "}
        community!
      </>
    ),
  },
] as const;
=======
};
>>>>>>> ddfe5f4e
<|MERGE_RESOLUTION|>--- conflicted
+++ resolved
@@ -725,86 +725,4 @@
       isLoading,
     };
   }, [totalDepositedBDV, uniqueDepositors.data, silo.totalStalk, byToken, isLoading]);
-<<<<<<< HEAD
-};
-
-// ---------- FAQ COPY ----------
-
-const FAQ_ITEMS: IBaseAccordionContent[] = [
-  {
-    key: "what-is-stalk",
-    title: "What is Stalk?",
-    content:
-      "Stalk is a native Pinto asset representing your ownership share of the Silo. When Pinto trades above its value target, the protocol mints additional Pinto tokens and distributes them to the Silo and the Field. The larger your Stalk balance, the greater your share of those mints.",
-  },
-  {
-    key: "how-do-i-get-more-stalk",
-    title: "How do I get more Stalk?",
-    content: (
-      <div className="flex flex-col gap-2 pinto-sm font-thin text-pinto-light">
-        <>There are two ways to increase your Stalk:</>
-        <ul className="flex flex-col gap-1 pl-2 list-disc">
-          <li>
-            - Deposit more value into the Silo — every&nbsp;1 Pinto (or Pinto-denominated value) gives you&nbsp;1 Stalk.
-          </li>
-          <li>
-            - Every season you stay in the silo, you earn Stalk based on the amount of seeds you have. Each seed earns
-            1/10000 stalk. The amount of Seeds you have is based on the amount and token type you deposited in the Silo.
-          </li>
-        </ul>
-      </div>
-    ),
-  },
-  {
-    key: "can-i-lose-stalk",
-    title: "Can I lose Stalk?",
-    content: (
-      <>
-        <span className="font-medium">Yes.</span> When you withdraw from the Silo, you forfeit all Stalk grown on the
-        withdrawn amount, and it cannot be regained.
-      </>
-    ),
-  },
-  {
-    key: "can-i-switch-my-deposit-type",
-    title: "Can I switch my Deposit type?",
-    content:
-      "Yes! Pinto lets you Convert Pinto Deposits to LP Deposits while Pinto is above its value target, and LP Deposits back to Pinto Deposits when Pinto is below the target — all without losing Stalk. You can also Convert between LP types.",
-  },
-  {
-    key: "how-can-i-maximize-stalk-growth",
-    title: "How can I maximize Stalk growth?",
-    content:
-      "Maximize your Seeds. Seeds represent the rate at which Stalk grows. Note that the protocol may adjust Seed rates each Season to incentivize Converts and keep the system balanced.",
-  },
-  {
-    key: "how-can-i-learn-more-about-the-silo",
-    title: "How can I learn more about the Silo?",
-    content: (
-      <>
-        Head to the{" "}
-        <Link
-          className="text-pinto-green-4 hover:underline transition-all"
-          to={`${navLinks.docs}/farm/silo`}
-          rel="noopener noreferrer"
-          target="_blank"
-        >
-          Pinto docs
-        </Link>{" "}
-        for more info, or ask any questions in the{" "}
-        <Link
-          className="text-pinto-green-4 hover:underline transition-all"
-          to={navLinks.discord}
-          rel="noopener noreferrer"
-          target="_blank"
-        >
-          Discord
-        </Link>{" "}
-        community!
-      </>
-    ),
-  },
-] as const;
-=======
-};
->>>>>>> ddfe5f4e
+};