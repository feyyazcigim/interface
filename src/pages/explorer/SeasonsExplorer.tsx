--- conflicted
+++ resolved
@@ -35,13 +35,8 @@
   { id: "twaPrice", name: "TWA Price", classes: "text-right  w-[125px]", width: 125 },
   { id: "l2sr", name: "L2SR", classes: "text-right  w-[150px]", width: 150 },
   { id: "podRate", name: "Pod Rate", classes: "text-right  w-[150px]", width: 150 },
-<<<<<<< HEAD
   { id: 'deltaDemand', name: 'Delta Demand', classes: 'text-right  w-[150px]', width: 150 },
   { id: "cropScalar", name: "Crop Scalar", classes: "text-right  w-[150px]", width: 150 },
-=======
-  { id: "deltaDemand", name: "Delta Demand", classes: "text-right  w-[150px]", width: 150 },
-  { id: "cropScalar", name: "Crop Scalar", classes: "text-right  w-[125px]", width: 125 },
->>>>>>> 2be221fb
   { id: "cropRatio", name: "Crop Ratio", classes: "text-right  w-[125px]", width: 125 },
   { id: "temperature", name: "Max Temperature", classes: "text-right w-[175px]", width: 175 },
 ];
