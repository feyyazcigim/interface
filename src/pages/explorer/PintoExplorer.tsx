import MarketPerformanceChart from "@/components/charts/MarketPerformanceChart";
import SeasonalChart, { tabToSeasonalLookback } from "@/components/charts/SeasonalChart";
import { TimeTab } from "@/components/charts/TimeTabs";
import {
  useSeasonalMcap,
  useSeasonalPrice,
  useSeasonalSupply,
  useSeasonalTotalLiquidity,
} from "@/state/seasonal/seasonalDataHooks";
import { useSunData } from "@/state/useSunData";
import { chartFormatters as f } from "@/utils/format";
import React from "react";
import { useMemo, useState } from "react";

// Chart constants
const CHART_CONSTANTS = {
  TARGET_PRICE: 1.0, // Target price for reference line
  PADDING: {
    MIN: 0.95, // 5% padding below min
    MAX: 1.05, // 5% padding above max
  },
};

const PintoExplorer = () => {
  const season = useSunData().current;

  return (
    <>
      <div className="flex flex-col sm:flex-row w-full sm:space-x-8">
        <div className="w-full sm:w-1/2">
          <PriceChart season={season} />
        </div>
        <div className="w-full sm:w-1/2">
          <TotalLiquidityChart season={season} />
        </div>
      </div>
      <div className="flex flex-col sm:flex-row w-full sm:space-x-8">
        <div className="w-full sm:w-1/2">
          <TotalSupplyChart season={season} />
        </div>
        <div className="w-full sm:w-1/2">
          <MarketCapChart season={season} />
        </div>
      </div>
    </>
  );
};

export default PintoExplorer;

// ────────────────────────────────────────────────────────────────────────────────
// Utils & Interfaces
// ────────────────────────────────────────────────────────────────────────────────

const { TARGET_PRICE, PADDING } = CHART_CONSTANTS;

interface ISeason {
  season: number;
}

const useTimeTabs = () => useState(TimeTab.Week);

// ────────────────────────────────────────────────────────────────────────────────
// Price Chart
// ────────────────────────────────────────────────────────────────────────────────

// Default range as fallback if data isn't available
const defaultPriceRange = {
  min: 0,
  max: TARGET_PRICE,
  showReferenceLine: true,
} as const;

const defaultPriceRanges = {
  [TimeTab.Week]: defaultPriceRange,
  [TimeTab.Month]: defaultPriceRange,
  [TimeTab.AllTime]: defaultPriceRange,
} as const;

/**
 * Calculate average price and determine y-axis ranges
 */
const usePriceYAxisRanges = (data: ReturnType<typeof useSeasonalPrice>["data"]) => {
  return useMemo(() => {
    // If we don't have data yet, return the default range
    if (!data?.length) {
      return defaultPriceRanges;
    }
    // Calculate min, max values from the actual data
    const values = data.map((item) => item.value);
    const minValue = Math.min(...values) * PADDING.MIN;
    const maxValue = Math.max(...values) * PADDING.MAX;

    // Calculate range with buffer
    const range = {
      min: minValue,
      max: maxValue,
      showReferenceLine: TARGET_PRICE >= minValue && TARGET_PRICE <= maxValue,
    };

    // Return the same range for all tabs
    return {
      [TimeTab.Week]: range,
      [TimeTab.Month]: range,
      [TimeTab.AllTime]: range,
    };
  }, [data]);
};

const PriceChart = React.memo(({ season }: ISeason) => {
  const [priceTab, setPriceTab] = useTimeTabs();

  const priceData = useSeasonalPrice(Math.max(6, season - tabToSeasonalLookback(priceTab)), season);

  // Calculate average price and determine y-axis ranges
  const priceYAxisRanges = usePriceYAxisRanges(priceData.data);

  return (
<<<<<<< HEAD
    <>
      <div className="flex flex-col sm:flex-row w-full sm:space-x-8">
        <div className="w-full sm:w-1/2">
          <SeasonalChart
            title="Pinto Price"
            tooltip="The Current Price of Pinto in USD."
            size="small"
            activeTab={priceTab}
            onChangeTab={setPriceTab}
            useSeasonalResult={filteredPriceData}
            valueFormatter={f.price6dFormatter}
            tickValueFormatter={f.price2dFormatter}
            useLogarithmicScale={true}
            showReferenceLineAtOne={priceYAxisRanges[priceTab]?.showReferenceLine ?? false}
            yAxisRanges={priceYAxisRanges}
          />
        </div>
        <div className="w-full sm:w-1/2">
          <SeasonalChart
            title="Total Liquidity"
            tooltip="The total USD value of tokens in liquidity pools on the Minting Whitelist."
            size="small"
            fillArea
            activeTab={liquidityTab}
            onChangeTab={setLiquidityTab}
            useSeasonalResult={liquidityData}
            valueFormatter={f.price0dFormatter}
            tickValueFormatter={f.largePriceFormatter}
          />
        </div>
      </div>
      <div className="flex flex-col sm:flex-row w-full sm:space-x-8">
        <div className="w-full sm:w-1/2">
          <SeasonalChart
            title="Pinto Supply"
            tooltip="The total Pinto supply."
            size="small"
            fillArea
            activeTab={supplyTab}
            onChangeTab={setSupplyTab}
            useSeasonalResult={supplyData}
            valueFormatter={f.number0dFormatter}
            tickValueFormatter={f.largeNumberFormatter}
          />
        </div>
        <div className="w-full sm:w-1/2">
          <SeasonalChart
            title="Market Capitalization"
            tooltip="The USD value of the Pinto supply."
            size="small"
            fillArea
            activeTab={mcapTab}
            onChangeTab={setMcapTab}
            useSeasonalResult={mcapData}
            valueFormatter={f.price0dFormatter}
            tickValueFormatter={f.largePriceFormatter}
          />
        </div>
      </div>
      <MarketPerformanceChart season={season} size="large" />
    </>
=======
    <SeasonalChart
      title="Pinto Price"
      tooltip="The Current Price of Pinto in USD."
      size="small"
      activeTab={priceTab}
      onChangeTab={setPriceTab}
      useSeasonalResult={priceData}
      valueFormatter={f.price6dFormatter}
      tickValueFormatter={f.price2dFormatter}
      useLogarithmicScale={true}
      showReferenceLineAtOne={priceYAxisRanges[priceTab]?.showReferenceLine ?? false}
      yAxisRanges={priceYAxisRanges}
    />
>>>>>>> 989c9715
  );
});

// ────────────────────────────────────────────────────────────────────────────────
// Total Liquidity Chart
// ────────────────────────────────────────────────────────────────────────────────

const TotalLiquidityChart = React.memo(({ season }: ISeason) => {
  const [liquidityTab, setLiquidityTab] = useTimeTabs();

  const liquidityData = useSeasonalTotalLiquidity(Math.max(0, season - tabToSeasonalLookback(liquidityTab)), season);

  return (
    <SeasonalChart
      title="Total Liquidity"
      tooltip="The total USD value of tokens in liquidity pools on the Minting Whitelist."
      size="small"
      fillArea
      activeTab={liquidityTab}
      onChangeTab={setLiquidityTab}
      useSeasonalResult={liquidityData}
      valueFormatter={f.price0dFormatter}
      tickValueFormatter={f.largePriceFormatter}
    />
  );
});

// ────────────────────────────────────────────────────────────────────────────────
// Total Supply Chart
// ────────────────────────────────────────────────────────────────────────────────

const TotalSupplyChart = React.memo(({ season }: ISeason) => {
  const [supplyTab, setSupplyTab] = useTimeTabs();

  const supplyData = useSeasonalSupply(Math.max(0, season - tabToSeasonalLookback(supplyTab)), season);

  return (
    <SeasonalChart
      title="Pinto Supply"
      tooltip="The total Pinto supply."
      size="small"
      fillArea
      activeTab={supplyTab}
      onChangeTab={setSupplyTab}
      useSeasonalResult={supplyData}
      valueFormatter={f.number0dFormatter}
      tickValueFormatter={f.largeNumberFormatter}
    />
  );
});

// ────────────────────────────────────────────────────────────────────────────────
// Market Cap Chart
// ────────────────────────────────────────────────────────────────────────────────

const MarketCapChart = React.memo(({ season }: ISeason) => {
  const [mcapTab, setMcapTab] = useTimeTabs();

  const mcapData = useSeasonalMcap(Math.max(0, season - tabToSeasonalLookback(mcapTab)), season);

  return (
    <SeasonalChart
      title="Market Capitalization"
      tooltip="The USD value of the Pinto supply."
      size="small"
      fillArea
      activeTab={mcapTab}
      onChangeTab={setMcapTab}
      useSeasonalResult={mcapData}
      valueFormatter={f.price0dFormatter}
      tickValueFormatter={f.largePriceFormatter}
    />
  );
});<|MERGE_RESOLUTION|>--- conflicted
+++ resolved
@@ -42,6 +42,7 @@
           <MarketCapChart season={season} />
         </div>
       </div>
+      <MarketPerformanceChart season={season} size="large" />
     </>
   );
 };
@@ -116,69 +117,6 @@
   const priceYAxisRanges = usePriceYAxisRanges(priceData.data);
 
   return (
-<<<<<<< HEAD
-    <>
-      <div className="flex flex-col sm:flex-row w-full sm:space-x-8">
-        <div className="w-full sm:w-1/2">
-          <SeasonalChart
-            title="Pinto Price"
-            tooltip="The Current Price of Pinto in USD."
-            size="small"
-            activeTab={priceTab}
-            onChangeTab={setPriceTab}
-            useSeasonalResult={filteredPriceData}
-            valueFormatter={f.price6dFormatter}
-            tickValueFormatter={f.price2dFormatter}
-            useLogarithmicScale={true}
-            showReferenceLineAtOne={priceYAxisRanges[priceTab]?.showReferenceLine ?? false}
-            yAxisRanges={priceYAxisRanges}
-          />
-        </div>
-        <div className="w-full sm:w-1/2">
-          <SeasonalChart
-            title="Total Liquidity"
-            tooltip="The total USD value of tokens in liquidity pools on the Minting Whitelist."
-            size="small"
-            fillArea
-            activeTab={liquidityTab}
-            onChangeTab={setLiquidityTab}
-            useSeasonalResult={liquidityData}
-            valueFormatter={f.price0dFormatter}
-            tickValueFormatter={f.largePriceFormatter}
-          />
-        </div>
-      </div>
-      <div className="flex flex-col sm:flex-row w-full sm:space-x-8">
-        <div className="w-full sm:w-1/2">
-          <SeasonalChart
-            title="Pinto Supply"
-            tooltip="The total Pinto supply."
-            size="small"
-            fillArea
-            activeTab={supplyTab}
-            onChangeTab={setSupplyTab}
-            useSeasonalResult={supplyData}
-            valueFormatter={f.number0dFormatter}
-            tickValueFormatter={f.largeNumberFormatter}
-          />
-        </div>
-        <div className="w-full sm:w-1/2">
-          <SeasonalChart
-            title="Market Capitalization"
-            tooltip="The USD value of the Pinto supply."
-            size="small"
-            fillArea
-            activeTab={mcapTab}
-            onChangeTab={setMcapTab}
-            useSeasonalResult={mcapData}
-            valueFormatter={f.price0dFormatter}
-            tickValueFormatter={f.largePriceFormatter}
-          />
-        </div>
-      </div>
-      <MarketPerformanceChart season={season} size="large" />
-    </>
-=======
     <SeasonalChart
       title="Pinto Price"
       tooltip="The Current Price of Pinto in USD."
@@ -192,7 +130,6 @@
       showReferenceLineAtOne={priceYAxisRanges[priceTab]?.showReferenceLine ?? false}
       yAxisRanges={priceYAxisRanges}
     />
->>>>>>> 989c9715
   );
 });
 
