import { TV } from "@/classes/TokenValue";
import { ComboInputField } from "@/components/ComboInputField";
import OutputDisplay from "@/components/OutputDisplay";
import SmartSubmitButton from "@/components/SmartSubmitButton";
import Warning from "@/components/ui/Warning";
import { PODS, SEEDS, STALK } from "@/constants/internalTokens";
import sowWithMin from "@/encoders/sowWithMin";
import { beanstalkAbi } from "@/generated/contractHooks";
import { useProtocolAddress } from "@/hooks/pinto/useProtocolAddress";
import useTransaction from "@/hooks/useTransaction";
import { useFarmerBalances } from "@/state/useFarmerBalances";
import { useFarmerField } from "@/state/useFarmerField";
import {
  useInvalidateField,
  usePodLine,
  useTotalSoil,
} from "@/state/useFieldData";
import { useTemperature } from "@/state/useFieldData";
import useTokenData from "@/state/useTokenData";
import { formatter } from "@/utils/format";
import { stringToNumber, stringToStringNum } from "@/utils/string";
import { AdvancedFarmCall, FarmFromMode, FarmToMode, Token } from "@/utils/types";
import { useCallback, useEffect, useMemo, useState } from "react";
import { toast } from "sonner";
import { useAccount } from "wagmi";

import settingsIcon from "@/assets/misc/Settings.svg";
import FrameAnimator from "@/components/LoadingSpinner";
import MobileActionBar from "@/components/MobileActionBar";

<<<<<<< HEAD
import RoutingAndSlippageInfo, {
  useRoutingAndSlippageWarning,
} from "@/components/RoutingAndSlippageInfo";
import { Button } from "@/components/ui/Button";
import { Input } from "@/components/ui/Input";
import {
  Popover,
  PopoverContent,
  PopoverTrigger,
} from "@/components/ui/Popover";
=======
import { Col, Row } from "@/components/Container";
import RoutingAndSlippageInfo, { useRoutingAndSlippageWarning } from "@/components/RoutingAndSlippageInfo";
import TextSkeleton from "@/components/TextSkeleton";
import { Button } from "@/components/ui/Button";
import { Input } from "@/components/ui/Input";
import { Popover, PopoverContent, PopoverTrigger } from "@/components/ui/Popover";
import { Switch } from "@/components/ui/Switch";
import siloWithdraw from "@/encoders/silo/withdraw";
>>>>>>> 7a7acf0e
import useDelayedLoading from "@/hooks/display/useDelayedLoading";
import { useTokenMap } from "@/hooks/pinto/useTokenMap";
import { useBuildSwapQuoteAsync } from "@/hooks/swap/useBuildSwapQuote";
import useMaxBuy from "@/hooks/swap/useMaxBuy";
import useSwap from "@/hooks/swap/useSwap";
import useSwapSummary from "@/hooks/swap/useSwapSummary";
import { usePreferredInputSiloDepositToken, usePreferredInputToken } from "@/hooks/usePreferredInputToken";
import { useFarmerSilo } from "@/state/useFarmerSilo";
import { sortAndPickCrates } from "@/utils/convert";
import { HashString } from "@/utils/types.generic";
import { useDebouncedEffect } from "@/utils/useDebounce";
import { getBalanceFromMode } from "@/utils/utils";
<<<<<<< HEAD
import { Link } from "react-router-dom";
import { LightningIcon } from "@/components/Icons";
import SowOrderDialog from "@/components/SowOrderDialog";
import CornerBorders from "@/components/CornerBorders";
=======
import { AnimatePresence, motion } from "framer-motion";
>>>>>>> 7a7acf0e

type SowProps = {
  isMorning: boolean;
  onShowOrder: () => void;
};

<<<<<<< HEAD
const useFilterTokens = (
  balances: ReturnType<typeof useFarmerBalances>["balances"]
) => {
  return useMemo(() => {
    const set = new Set<Token>();

    [...balances.keys()].forEach((token) => {
      if (token.isLP || token.isSiloWrapped || token.is3PSiloWrapped) {
        set.add(token);
      }
    });

    return set;
  }, [balances]);
};

function Sow({ isMorning, onShowOrder }: SowProps) {
  const temperature = useTemperature();
=======
function Sow({ isMorning }: SowProps) {
  // Hooks
  const diamond = useProtocolAddress();
  const { mainToken } = useTokenData();
>>>>>>> 7a7acf0e
  const farmerBalances = useFarmerBalances();
  const farmerSilo = useFarmerSilo();
  const farmerField = useFarmerField();
  const account = useAccount();

  const temperature = useTemperature();
  const podLine = usePodLine();
  const { totalSoil, isLoading: totalSoilLoading } = useTotalSoil();
  const invalidateField = useInvalidateField();
<<<<<<< HEAD
  const { queryKeys: farmerFieldQueryKeys } = useFarmerField();
  const mainToken = useTokenData().mainToken;
  const queryClient = useQueryClient();
  const filterTokens = useFilterTokens(farmerBalances.balances);
  const [hoveredTractor, setHoveredTractor] = useState(false);
=======
>>>>>>> 7a7acf0e

  const depositedByWhitelistedToken = useMapSiloDepositsToAmounts(farmerSilo.deposits);

  // Form State
  const [tokenSource, setTokenSource] = useState<TokenSource>("balances");

  // Preferred Tokens
  const preferredSiloDepositToken = usePreferredInputSiloDepositToken(farmerSilo, mainToken);
  const preferredBalanceToken = usePreferredInputToken({
    filterLP: true,
  });

  const preferredLoading =
    tokenSource === "deposits" ? preferredSiloDepositToken.isLoading : preferredBalanceToken.loading;

<<<<<<< HEAD
  const [amountIn, setAmountIn] = useState("0");
  const [tokenIn, setTokenIn] = useState(preferredToken);
  const [balanceFrom, setBalanceFrom] = useState(
    FarmFromMode.INTERNAL_EXTERNAL
  );
=======
  const [balanceFrom, setBalanceFrom] = useState(FarmFromMode.INTERNAL_EXTERNAL);
  const [tokenIn, setTokenIn] = useState<Token>(
    tokenSource === "deposits" ? preferredSiloDepositToken.preferredToken : preferredBalanceToken.preferredToken,
  );
  const [amountIn, setAmountIn] = useState("0");
>>>>>>> 7a7acf0e
  const [slippage, setSlippage] = useState(0.1);
  const [minTemperature, setMinTemperature] = useState(Math.max(temperature.scaled.toNumber(), 1));

  const [didSetPreferred, setDidSetPreferred] = useState(!preferredLoading);
  const [inputError, setInputError] = useState(false);

  //
  const { loading, setLoading } = useDelayedLoading();
  const filterTokens = useFilterTokens(tokenSource);

  // Derived State
  const fromSilo = tokenSource === "deposits";
  const numIn = stringToNumber(amountIn);
  const currentTemperature = temperature.scaled;
  const isUsingMain = !!tokenIn.isMain;

  // Swap / Quotes
  const maxBuyQuery = useMaxBuy(tokenIn, slippage, totalSoil);
  const maxBuy = totalSoilLoading ? TV.ZERO : maxBuyQuery.data;

  const amountInTV = useMemo(() => {
    return TV.fromHuman(stringToStringNum(amountIn), tokenIn.decimals);
  }, [tokenIn.decimals, amountIn]);

  const swap = useSwap({
    tokenIn: tokenIn,
    tokenOut: mainToken,
<<<<<<< HEAD
    amountIn: tokenIn.isMain
      ? TV.ZERO
      : TV.fromHuman(amountIn, tokenIn.decimals),
=======
    amountIn: tokenIn.isMain ? TV.ZERO : amountInTV,
>>>>>>> 7a7acf0e
    slippage,
    disabled: tokenIn.isMain || stringToNumber(amountIn) <= 0 || maxBuy?.lte(0),
  });
<<<<<<< HEAD
  const swapBuild = useBuildSwapQuote(
    swap.data,
    balanceFrom,
    FarmToMode.INTERNAL
  );
=======

>>>>>>> 7a7acf0e
  const swapSummary = useSwapSummary(swap.data);
  const resetSwap = swap.resetSwap;

  const buildSwapAsync = useBuildSwapQuoteAsync(
    swap.data,
    fromSilo ? FarmFromMode.INTERNAL : balanceFrom, // if we are using silo deposits, fromMode = INTERNAL
    FarmToMode.INTERNAL,
  );

  // Swap Quote Derived
  const { slippageWarning, canProceed } = useRoutingAndSlippageWarning({
    totalSlippage: swapSummary?.swap.totalSlippage,
    priceImpact: undefined,
    txnType: "Swap",
    noMarginTop: true,
  });

<<<<<<< HEAD
  const currentTemperature = temperature.scaled;
  const [minTemperature, setMinTemperature] = useState(
    Math.max(currentTemperature.toNumber(), 1)
  );

  const tokenInBalance = farmerBalances.balances.get(tokenIn);
=======
  const withdrawBreakdown = useWithdrawDepositBreakdown(farmerSilo.deposits, tokenIn, amountIn, fromSilo);
>>>>>>> 7a7acf0e

  // Transaction
  const onSuccess = useCallback(() => {
    setAmountIn("0");
    resetSwap();
    invalidateField("all");
<<<<<<< HEAD
    farmerFieldQueryKeys.forEach((key) =>
      queryClient.invalidateQueries({ queryKey: key })
    );
    queryClient.invalidateQueries({ queryKey: farmerBalances.queryKeys });
  }, [
    queryClient,
    farmerFieldQueryKeys,
    farmerBalances.queryKeys,
    invalidateField,
    swap.resetSwap,
  ]);
=======
    farmerField.refetch();
    if (fromSilo) {
      farmerSilo.refetch();
    } else {
      farmerBalances.refetch();
    }
  }, [fromSilo, farmerField.refetch, farmerBalances.refetch, farmerSilo.refetch, invalidateField, resetSwap]);
>>>>>>> 7a7acf0e

  const { writeWithEstimateGas, isConfirming, submitting, setSubmitting } =
    useTransaction({
      successCallback: onSuccess,
      errorMessage: "Sow failed",
      successMessage: "Sow successful",
    });

  const soilSown = useMemo(
    () => (isUsingMain ? amountInTV : swap.data?.buyAmount),
    [isUsingMain, amountInTV, swap.data?.buyAmount],
  );

  const pods = useMemo(() => {
    const amount = stringToNumber(amountIn);
    if (amount <= 0) return;

    const multiplier = currentTemperature.add(100).div(100);

    if (isUsingMain) {
      return multiplier.mul(amount);
    } else if (swap?.data?.buyAmount) {
      const numPinto = swap.data.buyAmount;
      return multiplier.mul(numPinto);
    }

    return TV.ZERO;
  }, [amountIn, currentTemperature, isUsingMain, swap.data?.buyAmount]);

  const onSubmit = useCallback(async () => {
    try {
      if (!account.address) {
        throw new Error("Signer required");
      }
      if (minTemperature < 0) {
        throw new Error("Min temperature must be greater than 0");
      }
      if (currentTemperature.lte(0)) {
        throw new Error("Current temperature must be greater than 0");
      }
      if (inputError) {
        throw new Error("Invalid input");
      }
      setSubmitting(true);

      const mainTokenAmount = isUsingMain
        ? TV.fromHuman(amountIn || 0n, mainToken.decimals)
        : swap.data?.buyAmount ?? TV.ZERO;

      if (!mainTokenAmount.gt(0)) {
        throw new Error("Sow amount must be greater than 0");
      }

      toast.loading(`Sowing...`);

      // temperature at 6 decimals
<<<<<<< HEAD
      const _minTemp = TokenValue.fromHuman(minTemperature, PODS.decimals);
      const minTemp = (
        _minTemp.gt(currentTemperature) ? _minTemp : currentTemperature
      ).subSlippage(slippage);
      console.log("minTemp", minTemp);
=======
      const _minTemp = TV.fromHuman(minTemperature, PODS.decimals);
      const minTemp = (_minTemp.gt(currentTemperature) ? _minTemp : currentTemperature).subSlippage(slippage);
>>>>>>> 7a7acf0e

      const minSoil = TV.ZERO;

      // If we are sowing w/ the Main Token, we can use the regular sowWithMin function
      if (isUsingMain && !fromSilo) {
        return writeWithEstimateGas({
          address: diamond,
          abi: beanstalkAbi,
          functionName: "sowWithMin",
<<<<<<< HEAD
          args: [
            amount.toBigInt(),
            minTemp.toBigInt(),
            minSoil.toBigInt(),
            Number(balanceFrom),
          ],
=======
          args: [mainTokenAmount.toBigInt(), minTemp.toBigInt(), minSoil.toBigInt(), Number(balanceFrom)],
>>>>>>> 7a7acf0e
        });
      }

      const advFarm: AdvancedFarmCall[] = [];

      // If we are using silo deposits, withdraw first to INTERNAL
      if (fromSilo) {
        if (!withdrawBreakdown) {
          throw new Error("Unable to calculate Silo withdraw");
        }

        const withdrawStruct = siloWithdraw(
          tokenIn,
          withdrawBreakdown.crates.map((crate) => crate.stem),
          withdrawBreakdown.crates.map((crate) => crate.amount),
          FarmToMode.INTERNAL,
        );

        advFarm.push(withdrawStruct);
      }

<<<<<<< HEAD
      const sow = sowWithMin(
        amount,
        minTemp,
        minSoil,
        FarmFromMode.INTERNAL,
        swapBuild.getPipeCallClipboardSlot(0, mainToken)
      );
=======
      const value = tokenIn.isNative ? TV.fromHuman(amountIn, tokenIn.decimals) : undefined;

      let clipboard: HashString | undefined = undefined;
>>>>>>> 7a7acf0e

      // If we are sowing w/ a non-Main Token, we need to build a swap
      if (!isUsingMain) {
        const swapBuild = await buildSwapAsync?.();
        if (!swapBuild) {
          throw new Error("No swap quote");
        }

        const result = await swapBuild.deriveClipboardWithOutputToken(mainToken, 0, account.address, {
          before: advFarm,
          value,
        });

        clipboard = result.clipboard;
        swapBuild.advFarm.getSteps().forEach((step) => {
          advFarm.push(step);
        });
      }

      // Finally, add the sowWithMin call to the advFarm
      const sowCallStruct = sowWithMin(mainTokenAmount, minTemp, minSoil, FarmFromMode.INTERNAL, clipboard);
      advFarm.push(sowCallStruct);

      return writeWithEstimateGas({
        address: diamond,
        abi: beanstalkAbi,
        functionName: "advancedFarm",
        args: [advFarm],
<<<<<<< HEAD
        value: tokenIn.isNative
          ? TokenValue.fromHuman(amountIn, tokenIn.decimals).toBigInt()
          : 0n,
=======
        value: value?.toBigInt(),
>>>>>>> 7a7acf0e
      });
    } catch (e) {
      console.error(e);
      toast.dismiss();
      toast.error("Sow failed");
      throw e;
    } finally {
      setSubmitting(false);
    }
  }, [
    writeWithEstimateGas,
    setSubmitting,
    buildSwapAsync,
    withdrawBreakdown,
    diamond,
    slippage,
    swap.data,
    account.address,
    fromSilo,
    amountIn,
    tokenIn,
    mainToken,
    balanceFrom,
    isUsingMain,
    minTemperature,
    currentTemperature,
    inputError,
  ]);

  // Callbacks
  const handleOnCheckedChange = (checked: boolean) => {
    setAmountIn("0");
    const newTokenSource = checked ? "deposits" : "balances";
    if (newTokenSource === "deposits") {
      setTokenIn(preferredSiloDepositToken.preferredToken);
    } else {
      setTokenIn(preferredBalanceToken.preferredToken);
    }
    setTokenSource(newTokenSource);
  };

  // Effects
  // Initialize the token source
  useEffect(() => {
    // If we are still calculating the preferred token, set the token to the preferred token once it's been set.
    if (didSetPreferred || preferredLoading) return;
    const preferred = fromSilo ? preferredSiloDepositToken.preferredToken : preferredBalanceToken.preferredToken;

    setTokenIn(preferred);
    setDidSetPreferred(true);
  }, [
    preferredBalanceToken.preferredToken,
    preferredLoading,
    didSetPreferred,
    fromSilo,
    preferredSiloDepositToken.preferredToken,
  ]);

  // biome-ignore lint/correctness/useExhaustiveDependencies: only reset when token in changes
  useEffect(() => {
    setAmountIn("0");
  }, [tokenIn]);

  // biome-ignore lint/correctness/useExhaustiveDependencies: only reset when swap data changes
  useEffect(() => {
    setLoading(swap.isLoading);
  }, [swap.isLoading]);

  // Derived State
  const hasSoil = Boolean(!totalSoilLoading && totalSoil.gt(0));

  const initializing = !didSetPreferred || (hasSoil ? maxBuyQuery.isLoading : false);

  const isLoading = (numIn > 0 && loading) || (pods?.lte(0) && numIn > 0);
  const ready = pods?.gt(0) && podLine.gte(0) && (hasSoil ? maxBuy?.gt(0) && amountInTV.gt(0) : true);

  const tokenBalance = fromSilo
    ? depositedByWhitelistedToken.get(tokenIn)
    : getBalanceFromMode(farmerBalances.balances.get(tokenIn), balanceFrom);

<<<<<<< HEAD
  const balanceFromMode = getBalanceFromMode(tokenInBalance, balanceFrom);
  const balanceExceedsSoil =
    balanceFromMode.gt(0) && maxSow && balanceFromMode.gte(maxSow);
=======
  const balanceExceedsSoil =
    (!totalSoilLoading && totalSoil.lte(0)) ||
    (!maxBuyQuery.isLoading && Boolean(tokenBalance && maxBuy?.lt(tokenBalance)));
>>>>>>> 7a7acf0e

  const ctaDisabled =
    isLoading ||
    isConfirming ||
    submitting ||
    !ready ||
    inputError ||
    !canProceed;

  const buttonText = inputError ? "Amount too large" : "Sow";

  const animationHeight = getAnimateHeight({ fromSilo, hasSoil, tokenIn });

  return (
<<<<<<< HEAD
    <div className="relative">
      <div className="flex flex-col">
        <div className={`flex flex-col gap-6`}>
          <div className="relative min-h-fit">
            <div className={`block`}>
              <div className="flex flex-row justify-between items-center">
                <div className="pinto-body-light text-pinto-light">
                  Amount and token to sow
                </div>
                <SettingsPoppover
                  slippage={slippage}
                  setSlippage={setSlippage}
                  minTemperature={minTemperature}
                  setMinTemperature={setMinTemperature}
                />
              </div>
              <ComboInputField
                amount={amountIn}
                disableInput={isConfirming}
                customMaxAmount={
                  maxSow?.gt(0)
                    ? TokenValue.min(balanceFromMode, maxSow)
                    : TokenValue.ZERO
                }
                setAmount={setAmountIn}
                setToken={setTokenIn}
                setBalanceFrom={setBalanceFrom}
                setError={setInputError}
                selectedToken={tokenIn}
                error={inputError}
                balanceFrom={balanceFrom}
                disableButton={isConfirming}
                connectedAccount={!!account.address}
                altText={balanceExceedsSoil ? "Usable balance:" : undefined}
                tokenSelectLoading={preferredLoading || !didSetPreferred}
                filterTokens={filterTokens}
                disableClamping={true}
              />
            </div>
            {totalSoil.eq(0) && maxSow?.lte(0) && (
              <Warning>
                Your usable balance is 0.00 because there is no Soil available.
              </Warning>
            )}
            {isLoading ? (
              <div className="flex flex-col w-full h-[224px] items-center justify-center">
                <FrameAnimator size={64} />
              </div>
            ) : ready ? (
              <div className="flex flex-col gap-6 px-2">
                <OutputDisplay>
                  <OutputDisplay.Item label="Pods">
                    <OutputDisplay.Value
                      value={formatter.token(pods, PODS)}
                      token={PODS}
                      suffix={PODS.symbol}
                    />
                  </OutputDisplay.Item>
                  <OutputDisplay.Item label="Place in line">
                    <OutputDisplay.Value value={formatter.noDec(podLine)} />
                  </OutputDisplay.Item>
                </OutputDisplay>
                <Warning>
                  Pods become redeemable for Pinto 1:1 when they reach the front
                  of the Pod Line.
                </Warning>
              </div>
            ) : null}
            {!tokenIn.isMain && (
              <RoutingAndSlippageInfo
                title="Total Swap Slippage"
                swapSummary={swapSummary}
                preferredSummary="swap"
                txnType="Swap"
                tokenIn={tokenIn}
                tokenOut={mainToken}
              />
            )}
            {slippageWarning}
            <div className="flex justify-center mt-4 relative">
              <div className="relative w-full">
                <button
                  onClick={() => onShowOrder()}
                  className="group box-border flex flex-col items-start p-4 gap-1 w-full bg-[#F8F8F8] border border-[#D9D9D9] rounded-[0.75rem] hover:bg-[#E5F5E5] hover:border-pinto-green-4 transition-colors duration-200"
                  onMouseEnter={() => setHoveredTractor(true)}
                  onMouseLeave={() => setHoveredTractor(false)}
                >
                  <div className="flex flex-row justify-center items-center gap-1">
                    <LightningIcon className="w-4 h-4 text-[#404040] group-hover:text-pinto-green-4" />
                    <span className="font-antarctica font-[340] text-[20px] leading-[110%] text-[#404040] group-hover:text-pinto-green-4">Want to Sow with size?</span>
                  </div>
                  <span className="font-antarctica font-[340] text-base leading-[110%] text-[#9C9C9C] group-hover:text-pinto-green-3">Use 🚜 Tractor to set up an order for Pods over time</span>
                </button>
                <CornerBorders rowNumber={0} active={hoveredTractor} standalone={true} cornerRadius="0.75rem" />
              </div>
            </div>
          </div>
          <div className="hidden sm:flex flex-row gap-2">
            <SmartSubmitButton
              variant={isMorning ? "morning" : "gradient"}
              disabled={ctaDisabled}
              token={tokenIn}
              amount={amountIn}
              balanceFrom={balanceFrom}
              submitFunction={onSubmit}
              submitButtonText={buttonText}
            />
          </div>
          <MobileActionBar>
            <SmartSubmitButton
              variant={isMorning ? "morning" : "gradient"}
              disabled={ctaDisabled}
              token={tokenIn}
              amount={amountIn}
              balanceFrom={balanceFrom}
              submitFunction={onSubmit}
              submitButtonText={buttonText}
              className="h-full"
            />
          </MobileActionBar>
        </div>
      </div>
    </div>
=======
    <Col className="gap-4">
      <div>
        <Row className="justify-between items-center">
          <div className="pinto-body-light text-pinto-light">Amount and token to Sow</div>
          <SettingsPoppover
            slippage={slippage}
            setSlippage={setSlippage}
            minTemperature={minTemperature}
            setMinTemperature={setMinTemperature}
          />
        </Row>
        <ComboInputField
          isLoading={initializing}
          tokenSelectLoading={!didSetPreferred}
          amount={amountIn}
          disableInput={isConfirming}
          customMaxAmount={maxBuy?.gt(0) && tokenBalance?.gt(0) ? TV.min(tokenBalance, maxBuy) : TV.ZERO}
          setAmount={setAmountIn}
          setToken={setTokenIn}
          setBalanceFrom={setBalanceFrom}
          setError={setInputError}
          selectedToken={tokenIn}
          error={inputError}
          transformTokenLabels={fromSilo ? transformTokenLabels : undefined}
          tokenAndBalanceMap={fromSilo ? depositedByWhitelistedToken : undefined}
          balanceFrom={fromSilo ? undefined : balanceFrom}
          disableButton={isConfirming}
          connectedAccount={!!account.address}
          altText={balanceExceedsSoil ? "Usable balance:" : undefined}
          filterTokens={filterTokens}
          disableClamping={true}
        />
      </div>
      <Row className="justify-between my-2">
        <div className="pinto-sm sm:pinto-body-light sm:text-pinto-light text-pinto-light">Use Silo Deposits</div>
        <TextSkeleton loading={false} className="w-11 h-6">
          <Switch checked={tokenSource === "deposits"} onCheckedChange={handleOnCheckedChange} />
        </TextSkeleton>
      </Row>
      <AnimatePresence mode="wait">
        {(isLoading || ready) && (
          <motion.div
            initial={{ opacity: 0, height: 0 }}
            animate={{ opacity: 1, height: animationHeight }}
            exit={{ opacity: 0, height: 0 }}
            transition={{ duration: 0.1 }}
            className="relative overflow-hidden"
          >
            {isLoading ? (
              <div className="absolute top-1/2 left-1/2 transform -translate-x-1/2 -translate-y-1/2">
                <FrameAnimator size={64} />
              </div>
            ) : (
              <Col>
                <div className="flex flex-col gap-4">
                  <div className="flex flex-col gap-0 px-2">
                    <OutputDisplay
                      title={
                        <span>
                          Sow{" "}
                          <span className="text-pinto-primary">
                            {`${formatter.twoDec(soilSown)}/${formatter.twoDec(totalSoil)}`}{" "}
                          </span>
                          {`available Soil and receive`}
                        </span>
                      }
                    >
                      <OutputDisplay.Item label="Pods">
                        <OutputDisplay.Value value={formatter.token(pods, PODS)} token={PODS} suffix={PODS.symbol} />
                      </OutputDisplay.Item>
                      <OutputDisplay.Item label="Place in Line">
                        <OutputDisplay.Value value={formatter.noDec(podLine)} />
                      </OutputDisplay.Item>
                      {fromSilo ? (
                        <>
                          <OutputDisplay.Item label="Stalk">
                            <OutputDisplay.Value
                              value={formatter.token(withdrawBreakdown?.stalk, STALK)}
                              delta="down"
                              suffix="Stalk"
                              token={STALK}
                              showArrow
                            />
                          </OutputDisplay.Item>
                          <OutputDisplay.Item label="Seed">
                            <OutputDisplay.Value
                              value={formatter.token(withdrawBreakdown?.seeds, SEEDS)}
                              token={SEEDS}
                              delta="down"
                              suffix="Seeds"
                              showArrow
                            />
                          </OutputDisplay.Item>
                        </>
                      ) : null}
                    </OutputDisplay>
                  </div>
                  <div className="flex flex-col gap-0">
                    <Col className="gap-4">
                      {!hasSoil && <Warning>Your usable balance is 0.00 because there is no Soil available.</Warning>}
                      <Warning>Pods become redeemable for Pinto 1:1 when they reach the front of the Pod Line.</Warning>
                    </Col>
                    {!tokenIn.isMain && swapSummary?.swap && (
                      <RoutingAndSlippageInfo
                        title="Total Swap Slippage"
                        swapSummary={swapSummary}
                        preferredSummary="swap"
                        txnType="Swap"
                        tokenIn={tokenIn}
                        tokenOut={mainToken}
                      />
                    )}
                  </div>
                </div>
              </Col>
            )}
          </motion.div>
        )}
      </AnimatePresence>
      {slippageWarning}
      <div className="hidden sm:flex flex-row gap-2">
        <SmartSubmitButton
          variant={isMorning ? "morning" : "gradient"}
          disabled={ctaDisabled}
          token={!fromSilo ? tokenIn : undefined}
          amount={!fromSilo ? amountIn : undefined}
          balanceFrom={!fromSilo ? balanceFrom : undefined}
          submitFunction={onSubmit}
          submitButtonText={buttonText}
        />
      </div>
      <MobileActionBar>
        <SmartSubmitButton
          variant={isMorning ? "morning" : "gradient"}
          disabled={ctaDisabled}
          token={!fromSilo ? tokenIn : undefined}
          amount={!fromSilo ? amountIn : undefined}
          balanceFrom={!fromSilo ? balanceFrom : undefined}
          submitFunction={onSubmit}
          submitButtonText={buttonText}
          className="h-full"
        />
      </MobileActionBar>
    </Col>
>>>>>>> 7a7acf0e
  );
}

export default Sow;

// ------------------------------ SETTINGS POPOVER ------------------------------

const SettingsPoppover = ({
  slippage,
  setSlippage,
  minTemperature,
  setMinTemperature,
}: {
  slippage: number;
  setSlippage: React.Dispatch<React.SetStateAction<number>>;
  minTemperature: number;
  setMinTemperature: React.Dispatch<React.SetStateAction<number>>;
}) => {
  const [internalAmount, setInternalAmount] = useState(slippage);
  const [internalMinTemperature, setInternalMinTemperature] =
    useState(minTemperature);

<<<<<<< HEAD
  useDebouncedEffect(
    () => {
      setSlippage(internalAmount);
    },
    [internalAmount],
    100
  );

  useDebouncedEffect(
    () => {
      setMinTemperature(internalMinTemperature);
    },
    [internalMinTemperature],
    100
  );
=======
  // Effects
  useDebouncedEffect(() => setSlippage(internalAmount), [internalAmount], 100);
  useDebouncedEffect(() => setMinTemperature(internalMinTemperature), [internalMinTemperature], 100);
>>>>>>> 7a7acf0e

  return (
    <Popover>
      <PopoverTrigger asChild>
        <Button variant={"ghost"} noPadding className="rounded-full w-10 h-10 ">
          <img
            src={settingsIcon}
            className="w-4 h-4 transition-all"
            alt="slippage"
          />
        </Button>
      </PopoverTrigger>
      <PopoverContent
        side="bottom"
        align="end"
        className="w-52 flex flex-col shadow-none"
      >
        <div className="flex flex-col gap-4">
          <div className="pinto-md">Slippage Tolerance</div>
          <div className="flex flex-row gap-2">
            <Input
              type="number"
              inputMode="numeric"
              min={0}
              value={internalAmount}
              onChange={(e) => setInternalAmount(Number(e.target.value))}
            />
            <div className="text-xl self-center">%</div>
          </div>
          <div className="pinto-md">Minimum Temperature</div>
          <div className="flex flex-row gap-2">
            <Input
              type="number"
              inputMode="numeric"
              min={0}
              value={internalMinTemperature}
              onChange={(e) =>
                setInternalMinTemperature(Number(e.target.value))
              }
            />
            <div className="text-xl self-center">%</div>
          </div>
        </div>
      </PopoverContent>
    </Popover>
  );
};

// ------------------------------ Types ------------------------------

type TokenSource = "deposits" | "balances";

// ------------------------------ Hooks ------------------------------

const useFilterTokens = (mode: TokenSource) => {
  const tokenMap = useTokenMap();
  return useMemo(() => {
    const set = new Set<Token>();

    Object.values(tokenMap).forEach((token) => {
      if (mode === "balances") {
        if (token.isLP || token.isSiloWrapped || token.is3PSiloWrapped) {
          set.add(token);
        }
      } else if (mode === "deposits") {
        if (token.isSiloWrapped || token.is3PSiloWrapped || (!token.isLP && !token.isMain)) {
          set.add(token);
        }
      }
    });
    return set;
  }, [tokenMap, mode]);
};

const useMapSiloDepositsToAmounts = (deposits: ReturnType<typeof useFarmerSilo>["deposits"]) => {
  const tokenMap = useTokenMap();

  return useMemo(
    () =>
      Object.values(tokenMap).reduce<Map<Token, TV>>(
        (acc, curr) => acc.set(curr, deposits.get(curr)?.amount ?? TV.ZERO),
        new Map(),
      ),
    [deposits, tokenMap],
  );
};

const useWithdrawDepositBreakdown = (
  deposits: ReturnType<typeof useFarmerSilo>["deposits"],
  token: Token,
  amountIn: string | undefined,
  enabled: boolean,
) => {
  const inputAmount = stringToStringNum(amountIn ?? "0");

  const breakdown = useMemo(() => {
    if (!enabled || inputAmount === "0") {
      return;
    }

    const tokenDeposits = deposits?.get(token);
    if (!tokenDeposits || !tokenDeposits?.deposits.length) return;

    // Take the minimum of the amount in and the amount in the deposits
    // If the amount is greater than amount deposited, sortAndPickCrates will throw
    const amount = TV.min(TV.fromHuman(stringToStringNum(inputAmount ?? "0"), token.decimals), tokenDeposits.amount);

    return sortAndPickCrates("withdraw", amount, tokenDeposits.deposits);
  }, [deposits, inputAmount, enabled, token]);

  return breakdown;
};

// ------------------------------ Functions ------------------------------

const transformTokenLabels = (token: Token) => {
  return {
    label: `Dep. ${token.symbol}`,
    sublabel: `Silo Deposited ${token.name}`,
  };
};

// TODO: This is hard to maintain and not that generic...
const heightMapping = {
  fromSilo: {
    isMain: { 0: "20rem", 1: "25.5rem" },
    notMain: { 0: "25.5rem", 1: "31rem" },
  },
  fromBalance: {
    isMain: { 0: "13.75rem", 1: "19rem" },
    notMain: { 0: "19.25rem", 1: "24.5rem" },
  },
} as const;

const getAnimateHeight = (args: {
  fromSilo: boolean;
  hasSoil: boolean;
  tokenIn: Token;
}) => {
  const { fromSilo, hasSoil, tokenIn } = args;

  const baseKey = fromSilo ? "fromSilo" : "fromBalance";
  const isMainKey = tokenIn.isMain ? "isMain" : "notMain";
  const soilKey = !hasSoil ? 1 : 0;

  return heightMapping[baseKey]?.[isMainKey]?.[soilKey] ?? "auto";
};<|MERGE_RESOLUTION|>--- conflicted
+++ resolved
@@ -1,4 +1,4 @@
-import { TV } from "@/classes/TokenValue";
+import { TV, TokenValue } from "@/classes/TokenValue";
 import { ComboInputField } from "@/components/ComboInputField";
 import OutputDisplay from "@/components/OutputDisplay";
 import SmartSubmitButton from "@/components/SmartSubmitButton";
@@ -10,11 +10,7 @@
 import useTransaction from "@/hooks/useTransaction";
 import { useFarmerBalances } from "@/state/useFarmerBalances";
 import { useFarmerField } from "@/state/useFarmerField";
-import {
-  useInvalidateField,
-  usePodLine,
-  useTotalSoil,
-} from "@/state/useFieldData";
+import { useInvalidateField, usePodLine, useTotalSoil } from "@/state/useFieldData";
 import { useTemperature } from "@/state/useFieldData";
 import useTokenData from "@/state/useTokenData";
 import { formatter } from "@/utils/format";
@@ -28,30 +24,20 @@
 import FrameAnimator from "@/components/LoadingSpinner";
 import MobileActionBar from "@/components/MobileActionBar";
 
-<<<<<<< HEAD
-import RoutingAndSlippageInfo, {
-  useRoutingAndSlippageWarning,
-} from "@/components/RoutingAndSlippageInfo";
-import { Button } from "@/components/ui/Button";
-import { Input } from "@/components/ui/Input";
-import {
-  Popover,
-  PopoverContent,
-  PopoverTrigger,
-} from "@/components/ui/Popover";
-=======
 import { Col, Row } from "@/components/Container";
+import CornerBorders from "@/components/CornerBorders";
+import { LightningIcon } from "@/components/Icons";
 import RoutingAndSlippageInfo, { useRoutingAndSlippageWarning } from "@/components/RoutingAndSlippageInfo";
+import SowOrderDialog from "@/components/SowOrderDialog";
 import TextSkeleton from "@/components/TextSkeleton";
 import { Button } from "@/components/ui/Button";
 import { Input } from "@/components/ui/Input";
 import { Popover, PopoverContent, PopoverTrigger } from "@/components/ui/Popover";
 import { Switch } from "@/components/ui/Switch";
 import siloWithdraw from "@/encoders/silo/withdraw";
->>>>>>> 7a7acf0e
 import useDelayedLoading from "@/hooks/display/useDelayedLoading";
 import { useTokenMap } from "@/hooks/pinto/useTokenMap";
-import { useBuildSwapQuoteAsync } from "@/hooks/swap/useBuildSwapQuote";
+import useBuildSwapQuote, { useBuildSwapQuoteAsync } from "@/hooks/swap/useBuildSwapQuote";
 import useMaxBuy from "@/hooks/swap/useMaxBuy";
 import useSwap from "@/hooks/swap/useSwap";
 import useSwapSummary from "@/hooks/swap/useSwapSummary";
@@ -61,62 +47,32 @@
 import { HashString } from "@/utils/types.generic";
 import { useDebouncedEffect } from "@/utils/useDebounce";
 import { getBalanceFromMode } from "@/utils/utils";
-<<<<<<< HEAD
+import { useQueryClient } from "@tanstack/react-query";
+import { AnimatePresence, motion } from "framer-motion";
 import { Link } from "react-router-dom";
-import { LightningIcon } from "@/components/Icons";
-import SowOrderDialog from "@/components/SowOrderDialog";
-import CornerBorders from "@/components/CornerBorders";
-=======
-import { AnimatePresence, motion } from "framer-motion";
->>>>>>> 7a7acf0e
 
 type SowProps = {
   isMorning: boolean;
   onShowOrder: () => void;
 };
 
-<<<<<<< HEAD
-const useFilterTokens = (
-  balances: ReturnType<typeof useFarmerBalances>["balances"]
-) => {
-  return useMemo(() => {
-    const set = new Set<Token>();
-
-    [...balances.keys()].forEach((token) => {
-      if (token.isLP || token.isSiloWrapped || token.is3PSiloWrapped) {
-        set.add(token);
-      }
-    });
-
-    return set;
-  }, [balances]);
-};
-
 function Sow({ isMorning, onShowOrder }: SowProps) {
-  const temperature = useTemperature();
-=======
-function Sow({ isMorning }: SowProps) {
   // Hooks
   const diamond = useProtocolAddress();
   const { mainToken } = useTokenData();
->>>>>>> 7a7acf0e
   const farmerBalances = useFarmerBalances();
   const farmerSilo = useFarmerSilo();
   const farmerField = useFarmerField();
   const account = useAccount();
 
+  const { queryKeys: farmerFieldQueryKeys } = useFarmerField();
+  const queryClient = useQueryClient();
+  const [hoveredTractor, setHoveredTractor] = useState(false);
+
   const temperature = useTemperature();
   const podLine = usePodLine();
   const { totalSoil, isLoading: totalSoilLoading } = useTotalSoil();
   const invalidateField = useInvalidateField();
-<<<<<<< HEAD
-  const { queryKeys: farmerFieldQueryKeys } = useFarmerField();
-  const mainToken = useTokenData().mainToken;
-  const queryClient = useQueryClient();
-  const filterTokens = useFilterTokens(farmerBalances.balances);
-  const [hoveredTractor, setHoveredTractor] = useState(false);
-=======
->>>>>>> 7a7acf0e
 
   const depositedByWhitelistedToken = useMapSiloDepositsToAmounts(farmerSilo.deposits);
 
@@ -132,19 +88,12 @@
   const preferredLoading =
     tokenSource === "deposits" ? preferredSiloDepositToken.isLoading : preferredBalanceToken.loading;
 
-<<<<<<< HEAD
   const [amountIn, setAmountIn] = useState("0");
-  const [tokenIn, setTokenIn] = useState(preferredToken);
-  const [balanceFrom, setBalanceFrom] = useState(
-    FarmFromMode.INTERNAL_EXTERNAL
-  );
-=======
   const [balanceFrom, setBalanceFrom] = useState(FarmFromMode.INTERNAL_EXTERNAL);
   const [tokenIn, setTokenIn] = useState<Token>(
     tokenSource === "deposits" ? preferredSiloDepositToken.preferredToken : preferredBalanceToken.preferredToken,
   );
-  const [amountIn, setAmountIn] = useState("0");
->>>>>>> 7a7acf0e
+
   const [slippage, setSlippage] = useState(0.1);
   const [minTemperature, setMinTemperature] = useState(Math.max(temperature.scaled.toNumber(), 1));
 
@@ -172,25 +121,11 @@
   const swap = useSwap({
     tokenIn: tokenIn,
     tokenOut: mainToken,
-<<<<<<< HEAD
-    amountIn: tokenIn.isMain
-      ? TV.ZERO
-      : TV.fromHuman(amountIn, tokenIn.decimals),
-=======
-    amountIn: tokenIn.isMain ? TV.ZERO : amountInTV,
->>>>>>> 7a7acf0e
+    amountIn: tokenIn.isMain ? TV.ZERO : TV.fromHuman(amountIn, tokenIn.decimals),
     slippage,
     disabled: tokenIn.isMain || stringToNumber(amountIn) <= 0 || maxBuy?.lte(0),
   });
-<<<<<<< HEAD
-  const swapBuild = useBuildSwapQuote(
-    swap.data,
-    balanceFrom,
-    FarmToMode.INTERNAL
-  );
-=======
-
->>>>>>> 7a7acf0e
+  const swapBuild = useBuildSwapQuote(swap.data, balanceFrom, FarmToMode.INTERNAL);
   const swapSummary = useSwapSummary(swap.data);
   const resetSwap = swap.resetSwap;
 
@@ -208,35 +143,19 @@
     noMarginTop: true,
   });
 
-<<<<<<< HEAD
-  const currentTemperature = temperature.scaled;
-  const [minTemperature, setMinTemperature] = useState(
-    Math.max(currentTemperature.toNumber(), 1)
-  );
-
   const tokenInBalance = farmerBalances.balances.get(tokenIn);
-=======
   const withdrawBreakdown = useWithdrawDepositBreakdown(farmerSilo.deposits, tokenIn, amountIn, fromSilo);
->>>>>>> 7a7acf0e
 
   // Transaction
   const onSuccess = useCallback(() => {
     setAmountIn("0");
     resetSwap();
     invalidateField("all");
-<<<<<<< HEAD
     farmerFieldQueryKeys.forEach((key) =>
-      queryClient.invalidateQueries({ queryKey: key })
+      queryClient.invalidateQueries({
+        queryKey: key,
+      }),
     );
-    queryClient.invalidateQueries({ queryKey: farmerBalances.queryKeys });
-  }, [
-    queryClient,
-    farmerFieldQueryKeys,
-    farmerBalances.queryKeys,
-    invalidateField,
-    swap.resetSwap,
-  ]);
-=======
     farmerField.refetch();
     if (fromSilo) {
       farmerSilo.refetch();
@@ -244,14 +163,12 @@
       farmerBalances.refetch();
     }
   }, [fromSilo, farmerField.refetch, farmerBalances.refetch, farmerSilo.refetch, invalidateField, resetSwap]);
->>>>>>> 7a7acf0e
-
-  const { writeWithEstimateGas, isConfirming, submitting, setSubmitting } =
-    useTransaction({
-      successCallback: onSuccess,
-      errorMessage: "Sow failed",
-      successMessage: "Sow successful",
-    });
+
+  const { writeWithEstimateGas, isConfirming, submitting, setSubmitting } = useTransaction({
+    successCallback: onSuccess,
+    errorMessage: "Sow failed",
+    successMessage: "Sow successful",
+  });
 
   const soilSown = useMemo(
     () => (isUsingMain ? amountInTV : swap.data?.buyAmount),
@@ -301,16 +218,8 @@
       toast.loading(`Sowing...`);
 
       // temperature at 6 decimals
-<<<<<<< HEAD
-      const _minTemp = TokenValue.fromHuman(minTemperature, PODS.decimals);
-      const minTemp = (
-        _minTemp.gt(currentTemperature) ? _minTemp : currentTemperature
-      ).subSlippage(slippage);
-      console.log("minTemp", minTemp);
-=======
       const _minTemp = TV.fromHuman(minTemperature, PODS.decimals);
       const minTemp = (_minTemp.gt(currentTemperature) ? _minTemp : currentTemperature).subSlippage(slippage);
->>>>>>> 7a7acf0e
 
       const minSoil = TV.ZERO;
 
@@ -320,16 +229,7 @@
           address: diamond,
           abi: beanstalkAbi,
           functionName: "sowWithMin",
-<<<<<<< HEAD
-          args: [
-            amount.toBigInt(),
-            minTemp.toBigInt(),
-            minSoil.toBigInt(),
-            Number(balanceFrom),
-          ],
-=======
           args: [mainTokenAmount.toBigInt(), minTemp.toBigInt(), minSoil.toBigInt(), Number(balanceFrom)],
->>>>>>> 7a7acf0e
         });
       }
 
@@ -351,19 +251,19 @@
         advFarm.push(withdrawStruct);
       }
 
-<<<<<<< HEAD
-      const sow = sowWithMin(
-        amount,
-        minTemp,
-        minSoil,
-        FarmFromMode.INTERNAL,
-        swapBuild.getPipeCallClipboardSlot(0, mainToken)
-      );
-=======
+      // <<<<<<< HEAD
+      //       const sow = sowWithMin(
+      //         amount,
+      //         minTemp,
+      //         minSoil,
+      //         FarmFromMode.INTERNAL,
+      //         swapBuild.getPipeCallClipboardSlot(0, mainToken)
+      //       );
+      // =======
       const value = tokenIn.isNative ? TV.fromHuman(amountIn, tokenIn.decimals) : undefined;
+      // >>>>>>> 7a7acf0e204d947c9bb48e4623efbaba4c448dbf
 
       let clipboard: HashString | undefined = undefined;
->>>>>>> 7a7acf0e
 
       // If we are sowing w/ a non-Main Token, we need to build a swap
       if (!isUsingMain) {
@@ -392,13 +292,7 @@
         abi: beanstalkAbi,
         functionName: "advancedFarm",
         args: [advFarm],
-<<<<<<< HEAD
-        value: tokenIn.isNative
-          ? TokenValue.fromHuman(amountIn, tokenIn.decimals).toBigInt()
-          : 0n,
-=======
         value: value?.toBigInt(),
->>>>>>> 7a7acf0e
       });
     } catch (e) {
       console.error(e);
@@ -479,154 +373,17 @@
     ? depositedByWhitelistedToken.get(tokenIn)
     : getBalanceFromMode(farmerBalances.balances.get(tokenIn), balanceFrom);
 
-<<<<<<< HEAD
-  const balanceFromMode = getBalanceFromMode(tokenInBalance, balanceFrom);
-  const balanceExceedsSoil =
-    balanceFromMode.gt(0) && maxSow && balanceFromMode.gte(maxSow);
-=======
   const balanceExceedsSoil =
     (!totalSoilLoading && totalSoil.lte(0)) ||
     (!maxBuyQuery.isLoading && Boolean(tokenBalance && maxBuy?.lt(tokenBalance)));
->>>>>>> 7a7acf0e
-
-  const ctaDisabled =
-    isLoading ||
-    isConfirming ||
-    submitting ||
-    !ready ||
-    inputError ||
-    !canProceed;
+
+  const ctaDisabled = isLoading || isConfirming || submitting || !ready || inputError || !canProceed;
 
   const buttonText = inputError ? "Amount too large" : "Sow";
 
   const animationHeight = getAnimateHeight({ fromSilo, hasSoil, tokenIn });
 
   return (
-<<<<<<< HEAD
-    <div className="relative">
-      <div className="flex flex-col">
-        <div className={`flex flex-col gap-6`}>
-          <div className="relative min-h-fit">
-            <div className={`block`}>
-              <div className="flex flex-row justify-between items-center">
-                <div className="pinto-body-light text-pinto-light">
-                  Amount and token to sow
-                </div>
-                <SettingsPoppover
-                  slippage={slippage}
-                  setSlippage={setSlippage}
-                  minTemperature={minTemperature}
-                  setMinTemperature={setMinTemperature}
-                />
-              </div>
-              <ComboInputField
-                amount={amountIn}
-                disableInput={isConfirming}
-                customMaxAmount={
-                  maxSow?.gt(0)
-                    ? TokenValue.min(balanceFromMode, maxSow)
-                    : TokenValue.ZERO
-                }
-                setAmount={setAmountIn}
-                setToken={setTokenIn}
-                setBalanceFrom={setBalanceFrom}
-                setError={setInputError}
-                selectedToken={tokenIn}
-                error={inputError}
-                balanceFrom={balanceFrom}
-                disableButton={isConfirming}
-                connectedAccount={!!account.address}
-                altText={balanceExceedsSoil ? "Usable balance:" : undefined}
-                tokenSelectLoading={preferredLoading || !didSetPreferred}
-                filterTokens={filterTokens}
-                disableClamping={true}
-              />
-            </div>
-            {totalSoil.eq(0) && maxSow?.lte(0) && (
-              <Warning>
-                Your usable balance is 0.00 because there is no Soil available.
-              </Warning>
-            )}
-            {isLoading ? (
-              <div className="flex flex-col w-full h-[224px] items-center justify-center">
-                <FrameAnimator size={64} />
-              </div>
-            ) : ready ? (
-              <div className="flex flex-col gap-6 px-2">
-                <OutputDisplay>
-                  <OutputDisplay.Item label="Pods">
-                    <OutputDisplay.Value
-                      value={formatter.token(pods, PODS)}
-                      token={PODS}
-                      suffix={PODS.symbol}
-                    />
-                  </OutputDisplay.Item>
-                  <OutputDisplay.Item label="Place in line">
-                    <OutputDisplay.Value value={formatter.noDec(podLine)} />
-                  </OutputDisplay.Item>
-                </OutputDisplay>
-                <Warning>
-                  Pods become redeemable for Pinto 1:1 when they reach the front
-                  of the Pod Line.
-                </Warning>
-              </div>
-            ) : null}
-            {!tokenIn.isMain && (
-              <RoutingAndSlippageInfo
-                title="Total Swap Slippage"
-                swapSummary={swapSummary}
-                preferredSummary="swap"
-                txnType="Swap"
-                tokenIn={tokenIn}
-                tokenOut={mainToken}
-              />
-            )}
-            {slippageWarning}
-            <div className="flex justify-center mt-4 relative">
-              <div className="relative w-full">
-                <button
-                  onClick={() => onShowOrder()}
-                  className="group box-border flex flex-col items-start p-4 gap-1 w-full bg-[#F8F8F8] border border-[#D9D9D9] rounded-[0.75rem] hover:bg-[#E5F5E5] hover:border-pinto-green-4 transition-colors duration-200"
-                  onMouseEnter={() => setHoveredTractor(true)}
-                  onMouseLeave={() => setHoveredTractor(false)}
-                >
-                  <div className="flex flex-row justify-center items-center gap-1">
-                    <LightningIcon className="w-4 h-4 text-[#404040] group-hover:text-pinto-green-4" />
-                    <span className="font-antarctica font-[340] text-[20px] leading-[110%] text-[#404040] group-hover:text-pinto-green-4">Want to Sow with size?</span>
-                  </div>
-                  <span className="font-antarctica font-[340] text-base leading-[110%] text-[#9C9C9C] group-hover:text-pinto-green-3">Use 🚜 Tractor to set up an order for Pods over time</span>
-                </button>
-                <CornerBorders rowNumber={0} active={hoveredTractor} standalone={true} cornerRadius="0.75rem" />
-              </div>
-            </div>
-          </div>
-          <div className="hidden sm:flex flex-row gap-2">
-            <SmartSubmitButton
-              variant={isMorning ? "morning" : "gradient"}
-              disabled={ctaDisabled}
-              token={tokenIn}
-              amount={amountIn}
-              balanceFrom={balanceFrom}
-              submitFunction={onSubmit}
-              submitButtonText={buttonText}
-            />
-          </div>
-          <MobileActionBar>
-            <SmartSubmitButton
-              variant={isMorning ? "morning" : "gradient"}
-              disabled={ctaDisabled}
-              token={tokenIn}
-              amount={amountIn}
-              balanceFrom={balanceFrom}
-              submitFunction={onSubmit}
-              submitButtonText={buttonText}
-              className="h-full"
-            />
-          </MobileActionBar>
-        </div>
-      </div>
-    </div>
-=======
     <Col className="gap-4">
       <div>
         <Row className="justify-between items-center">
@@ -747,6 +504,28 @@
         )}
       </AnimatePresence>
       {slippageWarning}
+      <div className="flex justify-center mt-4 relative">
+        <div className="relative w-full">
+          <button
+            type="button"
+            onClick={() => onShowOrder()}
+            className="group box-border flex flex-col items-start p-4 gap-1 w-full bg-[#F8F8F8] border border-[#D9D9D9] rounded-[0.75rem] hover:bg-[#E5F5E5] hover:border-pinto-green-4 transition-colors duration-200"
+            onMouseEnter={() => setHoveredTractor(true)}
+            onMouseLeave={() => setHoveredTractor(false)}
+          >
+            <div className="flex flex-row justify-center items-center gap-1">
+              <LightningIcon className="w-4 h-4 text-[#404040] group-hover:text-pinto-green-4" />
+              <span className="font-antarctica font-[340] text-[20px] leading-[110%] text-[#404040] group-hover:text-pinto-green-4">
+                Want to Sow with size?
+              </span>
+            </div>
+            <span className="font-antarctica font-[340] text-base leading-[110%] text-[#9C9C9C] group-hover:text-pinto-green-3">
+              Use 🚜 Tractor to set up an order for Pods over time
+            </span>
+          </button>
+          <CornerBorders rowNumber={0} active={hoveredTractor} standalone={true} cornerRadius="0.75rem" />
+        </div>
+      </div>
       <div className="hidden sm:flex flex-row gap-2">
         <SmartSubmitButton
           variant={isMorning ? "morning" : "gradient"}
@@ -771,7 +550,6 @@
         />
       </MobileActionBar>
     </Col>
->>>>>>> 7a7acf0e
   );
 }
 
@@ -791,16 +569,14 @@
   setMinTemperature: React.Dispatch<React.SetStateAction<number>>;
 }) => {
   const [internalAmount, setInternalAmount] = useState(slippage);
-  const [internalMinTemperature, setInternalMinTemperature] =
-    useState(minTemperature);
-
-<<<<<<< HEAD
+  const [internalMinTemperature, setInternalMinTemperature] = useState(minTemperature);
+
   useDebouncedEffect(
     () => {
       setSlippage(internalAmount);
     },
     [internalAmount],
-    100
+    100,
   );
 
   useDebouncedEffect(
@@ -808,30 +584,20 @@
       setMinTemperature(internalMinTemperature);
     },
     [internalMinTemperature],
-    100
+    100,
   );
-=======
   // Effects
   useDebouncedEffect(() => setSlippage(internalAmount), [internalAmount], 100);
   useDebouncedEffect(() => setMinTemperature(internalMinTemperature), [internalMinTemperature], 100);
->>>>>>> 7a7acf0e
 
   return (
     <Popover>
       <PopoverTrigger asChild>
         <Button variant={"ghost"} noPadding className="rounded-full w-10 h-10 ">
-          <img
-            src={settingsIcon}
-            className="w-4 h-4 transition-all"
-            alt="slippage"
-          />
+          <img src={settingsIcon} className="w-4 h-4 transition-all" alt="slippage" />
         </Button>
       </PopoverTrigger>
-      <PopoverContent
-        side="bottom"
-        align="end"
-        className="w-52 flex flex-col shadow-none"
-      >
+      <PopoverContent side="bottom" align="end" className="w-52 flex flex-col shadow-none">
         <div className="flex flex-col gap-4">
           <div className="pinto-md">Slippage Tolerance</div>
           <div className="flex flex-row gap-2">
@@ -851,9 +617,7 @@
               inputMode="numeric"
               min={0}
               value={internalMinTemperature}
-              onChange={(e) =>
-                setInternalMinTemperature(Number(e.target.value))
-              }
+              onChange={(e) => setInternalMinTemperature(Number(e.target.value))}
             />
             <div className="text-xl self-center">%</div>
           </div>
@@ -868,6 +632,22 @@
 type TokenSource = "deposits" | "balances";
 
 // ------------------------------ Hooks ------------------------------
+
+// const useFilterTokens = (
+//   balances: ReturnType<typeof useFarmerBalances>["balances"]
+// ) => {
+//   return useMemo(() => {
+//     const set = new Set<Token>();
+
+//     [...balances.keys()].forEach((token) => {
+//       if (token.isLP || token.isSiloWrapped || token.is3PSiloWrapped) {
+//         set.add(token);
+//       }
+//     });
+
+//     return set;
+//   }, [balances]);
+// };
 
 const useFilterTokens = (mode: TokenSource) => {
   const tokenMap = useTokenMap();
