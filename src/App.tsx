--- conflicted
+++ resolved
@@ -19,14 +19,11 @@
 import Whitepaper from "./pages/Whitepaper";
 import NewUserView from "./pages/overview/NewUserView";
 
-<<<<<<< HEAD
 import TourOfTheFarm from "@/components/TourOfTheFarm";
 import { useLocation } from "react-router-dom";
-=======
 import Footer from "@/components/Footer";
 import { MobileActionBarProvider } from "@/components/MobileActionBarContext";
 import Hypernative from "./pages/Hypernative";
->>>>>>> 40e90fa8
 import { useMetaCRM } from "./utils/meta-crm";
 
 export const RENDER_HYPERNATIVE = false;
@@ -40,14 +37,8 @@
   const isLandingPage = location.pathname === "/";
 
   return (
-<<<<<<< HEAD
-    <div className="min-h-screen">
+    <div className="min-h-screen flex flex-col">
       {!isLandingPage && <Navbar />}
-      {!isLandingPage && <TourOfTheFarm />}
-=======
-    <div className="min-h-screen flex flex-col">
-      <Navbar />
->>>>>>> 40e90fa8
       <ScrollToTop />
       <div className={cn("relative z-[1] w-screen flex-1")}>{children}</div>
       <Footer />
