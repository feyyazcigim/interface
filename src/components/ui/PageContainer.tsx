--- conflicted
+++ resolved
@@ -13,18 +13,14 @@
       xlAlt: "lg:w-[95%] 2xl:w-[90%] lg:min-w-[700px] lg:max-w-[1550px]",
       xlAltField: "lg:min-w-[700px] lg:max-w-[1300px] min-[1550px]:w-[90%] min-[1550px]:max-w-[1650px]",
       xlAltSwap: "sm:max-w-[560px] min-[1601px]:max-w-[700px]",
-<<<<<<< HEAD
       xlAltExplorer: "2xl:max-w-[1550px] 3xl:max-w-[2560px]"
-=======
-      xlAltExplorer: "2xl:max-w-[1550px] 3xl:max-w-[2000px]",
->>>>>>> 2be221fb
     },
   },
 });
 
 export interface IPageContainer
   extends React.HTMLAttributes<HTMLDivElement>,
-    VariantProps<typeof pageContainerVariants> {
+  VariantProps<typeof pageContainerVariants> {
   bottomMarginOnMobile?: boolean;
   removeBottomPadding?: boolean;
 }
