import { mockAddressAtom } from "@/Web3Provider";
import { morningFieldDevModeAtom } from "@/state/protocol/field/field.atoms";
import { getMorningResult, getNowRounded } from "@/state/protocol/sun";
import { morningAtom, seasonAtom, sunQueryKeysAtom } from "@/state/protocol/sun/sun.atoms";
import { useFieldQueryKeys, useInvalidateField } from "@/state/useFieldData";
import { usePriceData } from "@/state/usePriceData";
import { useInvalidateSun, useSeasonQueryKeys } from "@/state/useSunData";
import useTokenData from "@/state/useTokenData";
import { isDev } from "@/utils/utils";
import { useQueryClient } from "@tanstack/react-query";
import { useAtom } from "jotai";
import { DateTime } from "luxon";
import { useEffect, useState } from "react";
import { Navigate } from "react-router-dom";
import { toast } from "sonner";
import { http, PublicClient, createPublicClient, isAddress, TransactionReceipt, decodeEventLog, erc20Abi } from "viem";
import { hardhat } from "viem/chains";
import { useAccount, useBlockNumber, useChainId } from "wagmi";
import MorningCard from "./MorningCard";
import { Button } from "./ui/Button";
import { Card } from "./ui/Card";
import { Input } from "./ui/Input";
import Text from "./ui/Text";
<<<<<<< HEAD
import { mockAddressAtom } from "@/Web3Provider";
import { diamondABI as beanstalkAbi } from "@/constants/abi/diamondABI";
import { sowBlueprintv0ABI } from "@/constants/abi/SowBlueprintv0ABI";
import { tractorHelpersABI } from "@/constants/abi/TractorHelpersABI";
=======
>>>>>>> 7a7acf0e

type ServerStatus = "running" | "not-running" | "checking";

// this extended type declaration is to fix the fact that hardhat_mine is not one of the offical types
type ExtendedPublicClient = PublicClient & {
  request(args: { method: "hardhat_mine"; params: string[] }): Promise<void>;
};

const publicClient = createPublicClient({
  chain: hardhat,
  transport: http(),
});

// Merge the ABIs
const combinedABI = [...beanstalkAbi, ...sowBlueprintv0ABI, ...tractorHelpersABI, ...erc20Abi];

export default function DevPage() {
  const { address } = useAccount();
  const [loading, setLoading] = useState<string | null>(null);
  // Separate state for Minting section
  const [mintAddress, setMintAddress] = useState(address || "");
  const [mintAmount, setMintAmount] = useState("");
  const [usdcAddress, setUsdcAddress] = useState(address || "");
  // Separate state for Liquidity Management section
  const [wellAddress, setWellAddress] = useState("");
  const [wellAmounts, setWellAmounts] = useState("");
  const [receiverAddress, setReceiverAddress] = useState(address || "");
  const [tokenBalance, setTokenBalance] = useState({
    receiver: address || "",
    amount: "",
    token: "",
  });
  const chainId = useChainId();

  const { lpTokens } = useTokenData();

  const [serverStatus, setServerStatus] = useState<ServerStatus>("checking");

  const [approvalAddress, setApprovalAddress] = useState(address || "");

  const [singleSidedAddress, setSingleSidedAddress] = useState(address || "");
  const [singleSidedAmounts, setSingleSidedAmounts] = useState("");

  const priceData = usePriceData();

  const hasZeroPrices = (() => {
    if (priceData.loading) return false;
    if (priceData.pools.length === 0) {
      return true;
    }
    const result = priceData.pools.some((pool) => pool.price?.eq(0));
    return result;
  })();

  const [selectedPercent, setSelectedPercent] = useState<number>(10);

  const [blockSkipAmount, setBlockSkipAmount] = useState("6"); // default to 6 blocks because the morning auction updates every 6 blocks (12 seconds on eth, 2 seconds on base, 12/2 = 6)

  const [mockAddress, setMockAddress] = useAtom(mockAddressAtom);

  const [txHash, setTxHash] = useState<`0x${string}` | ''>('');
  const [txEvents, setTxEvents] = useState<{
    eventName: string;
    args: Record<string, any>;
    address: string;
    logIndex: number;
  }[] | null>(null);

  const [recentTxs, setRecentTxs] = useState<`0x${string}`[]>([]);

  useEffect(() => {
    const checkServer = async () => {
      try {
        const response = await fetch("http://localhost:3002/execute-task", {
          method: "POST",
          headers: {
            "Content-Type": "application/json",
          },
          body: JSON.stringify({ task: "ping" }),
        });
        setServerStatus("running");
      } catch (error) {
        setServerStatus("not-running");
      }
    };

    checkServer();
  }, []);

  // Update addresses when account changes
  useEffect(() => {
    setMintAddress(address || "");
    setUsdcAddress(address || "");
    setTokenBalance((prev) => ({ ...prev, receiver: address || "" }));
    setReceiverAddress(address || "");
  }, [address]);

  const fetchRecentTransactions = async () => {
    if (!address || !publicClient) return;
    
    try {
      const latestBlock = await publicClient.getBlockNumber();
      const recentTxs = new Set<`0x${string}`>();
      
      // Look back through blocks until we find 5 transactions or hit 100 blocks
      for (let i = 0; i < 100 && recentTxs.size < 5; i++) {
        try {
          const block = await publicClient.getBlock({
            blockNumber: latestBlock - BigInt(i),
            includeTransactions: true
          });
          
          // Find all transactions from our address in this block
          const blockTxs = block.transactions.filter(tx => 
            typeof tx === 'object' && 
            tx.from.toLowerCase() === address.toLowerCase()
          );
          
          // Add new transactions to our set
          for (const tx of blockTxs) {
            if (typeof tx === 'object') {
              recentTxs.add(tx.hash);
              if (recentTxs.size >= 5) break;
            }
          }
        } catch (err) {
          console.warn(`Failed to fetch block ${latestBlock - BigInt(i)}:`, err);
          continue;
        }
      }
      
      // Convert Set back to array and update state
      setRecentTxs(Array.from(recentTxs));
    } catch (error) {
      console.error("Failed to fetch recent transactions:", error);
    }
  };

  useEffect(() => {
    fetchRecentTransactions();
  }, [address, publicClient]);

  if (!isDev()) {
    return <Navigate to="/" replace />;
  }

  const executeTask = async (taskName: string, params?: Record<string, any>): Promise<void> => {
    setLoading(taskName);
    try {
      // Merge the provided params with the default network param
      const taskParams = {
        network: "localhost",
        ...params, // This allows overriding network if needed
      };

      const response = await fetch("http://localhost:3002/execute-task", {
        method: "POST",
        headers: {
          "Content-Type": "application/json",
        },
        body: JSON.stringify({ task: taskName, params: taskParams }),
      });

      const data = await response.json();

      if (data.success) {
        toast.success(`Task ${taskName} completed successfully`);
        console.log(data.data); // Log additional data if available
      } else {
        toast.error(`Task ${taskName} failed: ${data.message}`);
      }
    } catch (error) {
      console.error("Failed to execute task:", error);
      // Check if the error is due to server not running
      if (error instanceof TypeError && error.message.includes("fetch")) {
        toast.error("Server not running, from protocol dir run `yarn hardhat-server`");
      } else {
        toast.error(`Failed to execute ${taskName}`);
      }
    } finally {
      setLoading(null);
    }
  };

  const getWellsList = () => {
    // Import tokens from your token data

    // Filter for LP tokens which are the wells
    return lpTokens.map((token) => ({
      name: token.name,
      address: token.address,
    }));
  };

  const calculatePercentAmounts = (percent: number) => {
    console.log("priceData", priceData.pools);
    const tokenOrder = ["WETH", "cbETH", "cbBTC", "USDC", "WSOL"];
    const amounts = tokenOrder.map((symbol) => {
      const pool = priceData.pools.find((p) => p.tokens.some((token) => token.symbol === symbol));

      if (!pool) {
        console.log("pool for token not found:", symbol);
        return "0";
      }

      const tokenIndex = pool.tokens.findIndex((token) => token.symbol === symbol);
      if (tokenIndex === -1) return "0";

      const percentAmount = pool.balances[tokenIndex].mul(percent / 100);
      console.log(`calculated ${percent}%:`, percentAmount.toHuman(), " for token ", symbol);
      return percentAmount.toHuman();
    });

    setSingleSidedAmounts(amounts.join(","));
    setSelectedPercent(percent);
  };

  const skipBlocks = async (_numBlocks?: number) => {
    try {
      const blocks = _numBlocks ?? parseInt(blockSkipAmount);
      if (Number.isNaN(blocks)) {
        toast.error("Please enter a valid number of blocks");
        return;
      }

      // hardhat_mine is not one of the offical types, so casting to any
      await (publicClient as ExtendedPublicClient).request({
        method: "hardhat_mine",
        params: [`0x${blocks.toString(16)}`],
      });

      toast.success(`Skipped ${blocks} blocks`);
    } catch (error) {
      console.error("Failed to skip blocks:", error);
      toast.error("Failed to skip blocks. Make sure you are connected to an Anvil/Hardhat node.");
    }
  };

  const handleQuickMint = async () => {
    if (!address) {
      toast.error("No wallet connected");
      return;
    }

    setLoading("quickMint");
    try {
      // Mint ETH
      await executeTask("mintEth", { account: address });
      // Mint USDC
      await executeTask("mintUsdc", { account: address, amount: "10000" });
      // Get PINTO tokens
      await executeTask("getTokens", {
        receiver: address,
        amount: "10000",
        token: "PINTO",
      });

      toast.success("Successfully minted tokens");
    } catch (error) {
      console.error("Quick mint failed:", error);
      toast.error("Failed to mint tokens");
    } finally {
      setLoading(null);
    }
  };

  const analyzeTxEvents = async (hashToAnalyze?: `0x${string}`) => {
    // Add type assertion to ensure hashToUse is of type `0x${string}`
    const hashToUse = (hashToAnalyze || txHash) as `0x${string}`;
    
    if (!hashToUse || !hashToUse.startsWith('0x') || !publicClient) {
      toast.error("Please enter a valid transaction hash");
      return;
    }

    try {
      setLoading("analyzeTx");
      const receipt = await publicClient.getTransactionReceipt({
        hash: hashToUse,
      });

      const decodedEvents = receipt.logs.map((log, index) => {
        try {
          const decoded = decodeEventLog({
            abi: combinedABI, // Use the combined ABI
            data: log.data,
            topics: log.topics,
          });

          return {
            eventName: decoded.eventName,
            args: decoded.args as Record<string, any>,
            address: log.address,
            logIndex: log.logIndex,
          };
        } catch (error) {
          // If we can't decode with any ABI, return a raw event
          return {
            eventName: "Unknown Event (Note: This just means we probably don't have the ABI, add it in DevPage.tsx)",
            args: {
              data: log.data,
              topics: log.topics,
            },
            address: log.address,
            logIndex: log.logIndex,
          };
        }
      });

      setTxEvents(decodedEvents);
      console.log("Transaction Events:", decodedEvents);
      toast.success("Transaction analyzed successfully");
    } catch (error) {
      console.error("Failed to analyze transaction:", error);
      toast.error("Failed to analyze transaction");
      setTxEvents(null);
    } finally {
      setLoading(null);
    }
  };

  return (
    <div className="min-h-screen flex flex-col items-center">
      <div className="flex flex-col gap-6 w-[80%] mb-20">
        <h1 className="font-[300] text-[3.5rem] text-black">Development Page</h1>
        {serverStatus === "not-running" && (
          <div className="text-pinto-red-2 text-xl mb-4 p-4 border border-pinto-red-2 rounded-lg">
            Server not running. Please run `yarn hardhat-server` from the protocol directory.
          </div>
        )}
        {chainId !== 1337 && (
          <div className="text-pinto-red-2 text-xl mb-4 p-4 border border-pinto-red-2 rounded-lg">
            You are on chainId: {chainId}. Connect to localhost:1337
          </div>
        )}
        {hasZeroPrices && (
          <div className="text-pinto-red-2 text-xl mb-4 p-4 border border-pinto-red-2 rounded-lg">
            Price is zero, likely due to oracle timeout. Try clicking the Update Oracle Timeouts button.
          </div>
        )}

        {/* Basic Actions */}
        <Card className="p-6">
          <h2 className="text-2xl mb-4">Basic Actions</h2>
          <div className="flex flex-col gap-4">
            <div className="flex flex-wrap gap-4">
              <Button onClick={() => executeTask("callSunrise")} disabled={loading === "callSunrise"}>
                Call Sunrise
              </Button>
              <Button
                onClick={async () => {
                  await executeTask("callSunrise");
                  await executeTask("callSunrise");
                }}
                disabled={loading === "callSunrise"}
              >
                Double Sunrise
              </Button>
              <Button onClick={() => executeTask("skipMorningAuction")} disabled={loading === "skipMorningAuction"}>
                Skip Morning Auction
              </Button>
              <Button onClick={() => executeTask("megaDeploy")} disabled={loading === "megaDeploy"}>
                Mega Deploy
              </Button>
              <Button onClick={() => executeTask("forceFlood")} disabled={loading === "forceFlood"}>
                Force Flood
              </Button>
              <Button onClick={() => executeTask("updateOracleTimeouts")} disabled={loading === "updateOracleTimeouts"}>
                Update Oracle Timeouts
              </Button>
              <Button onClick={() => executeTask("PI-8")} disabled={loading === "TractorHelpers"}>
                Deploy PI-8
              </Button>
              <Button
                onClick={handleQuickMint}
                disabled={!address || loading === "quickMint"}
                className="bg-pinto-green-4 hover:bg-pinto-green-5 text-white"
              >
                Mint Me ETH/USDC/Pinto
              </Button>
            </div>
            <div className="flex gap-2 items-center">
              <Input
                placeholder="# Blocks to skip"
                value={blockSkipAmount}
                onChange={(e) => setBlockSkipAmount(e.target.value)}
                className="w-32"
              />
              <Button onClick={() => skipBlocks()}>Skip Blocks</Button>
            </div>
          </div>
        </Card>

        {/* Mock Address */}
        <Card className="p-6">
          <h2 className="text-2xl mb-4">Mock Configuration</h2>
          <div className="flex flex-col gap-4">
            <div className="text-sm text-gray-500">Configure the mock wallet address for local development</div>
            <div className="flex gap-2">
              <Input
                placeholder="Mock Wallet Address"
                value={mockAddress}
                onChange={(e) => {
                  const newAddress = e.target.value as `0x${string}`;
                  setMockAddress(newAddress); // Always update the input
                  if (isAddress(newAddress)) {
                    localStorage.setItem("mockAddress", newAddress);
<<<<<<< HEAD
=======
                  } else if (!newAddress) {
                    localStorage.removeItem("mockAddress");
>>>>>>> 7a7acf0e
                  }
                }}
                className={`flex-1 ${mockAddress && !isAddress(mockAddress) ? "border-pinto-red-2" : ""}`}
              />
            </div>
            <div className="text-right h-4 text-sm text-pinto-gray-4">
              {isAddress(mockAddress) ? "Valid Address" : "Invalid Address"}
            </div>
          </div>
        </Card>

        {/* Minting Actions */}
        <Card className="p-6">
          <h2 className="text-2xl mb-4">Minting</h2>
          <div className="flex flex-col gap-4">
            {/* ETH Minting */}
            <div className="flex flex-col gap-2">
              <Input
                placeholder="ETH Receiver Address"
                value={mintAddress}
                onChange={(e) => setMintAddress(e.target.value)}
              />
              <Button
                onClick={() => executeTask("mintEth", { account: mintAddress })}
                disabled={!mintAddress || loading === "mintEth"}
              >
                Mint ETH
              </Button>
            </div>

            {/* USDC Minting */}
            <div className="flex flex-col gap-2">
              <Input
                placeholder="USDC Receiver Address"
                value={usdcAddress}
                onChange={(e) => setUsdcAddress(e.target.value)}
              />
              <div className="flex gap-2">
                <Input
                  placeholder="Amount"
                  value={mintAmount}
                  onChange={(e) => setMintAmount(e.target.value)}
                  className="max-w-[200px]"
                />
                <Button
                  onClick={() =>
                    executeTask("mintUsdc", {
                      account: usdcAddress,
                      amount: mintAmount,
                    })
                  }
                  disabled={!usdcAddress || !mintAmount || loading === "mintUsdc"}
                >
                  Mint USDC
                </Button>
              </div>
            </div>
          </div>
        </Card>

        {/* Token Balance Management */}
        <Card className="p-6">
          <h2 className="text-2xl mb-4">Token Balance Management</h2>
          <div className="text-sm text-gray-500 mb-4">
            Available tokens: PINTO, WETH, USDC, cbBTC, cbETH, wstETH. You can use either token symbols or addresses.
          </div>
          <div className="flex flex-col gap-2">
            <Input
              placeholder="Receiver Address"
              value={tokenBalance.receiver}
              onChange={(e) => setTokenBalance((prev) => ({ ...prev, receiver: e.target.value }))}
            />
            <Input
              placeholder="Amount"
              value={tokenBalance.amount}
              onChange={(e) => setTokenBalance((prev) => ({ ...prev, amount: e.target.value }))}
            />
            <Input
              placeholder="Token Address or Name"
              value={tokenBalance.token}
              onChange={(e) => setTokenBalance((prev) => ({ ...prev, token: e.target.value }))}
            />
            <Button
              onClick={() => executeTask("getTokens", tokenBalance)}
              disabled={
                !tokenBalance.receiver || !tokenBalance.amount || !tokenBalance.token || loading === "getTokens"
              }
            >
              Get Tokens
            </Button>
          </div>
        </Card>

        {/* Liquidity Actions */}
        <Card className="p-6">
          <h2 className="text-2xl mb-4">Liquidity Management</h2>
          <div className="flex flex-col gap-4">
            <div className="text-sm text-gray-500 mb-4">
              <div className="font-medium mb-2">Available Wells:</div>
              {getWellsList().map((well) => (
                <div key={well.address} className="flex items-center gap-2 mb-1">
                  <span className="font-mono text-xs">{well.address}</span>
                  <span className="text-xs">({well.name})</span>
                </div>
              ))}
            </div>
            <div className="flex flex-col gap-2">
              <Input placeholder="Well Address" value={wellAddress} onChange={(e) => setWellAddress(e.target.value)} />
              <Input
                placeholder="Amounts (comma-separated)"
                value={wellAmounts}
                onChange={(e) => setWellAmounts(e.target.value)}
              />
              <Input
                placeholder="Receiver Address"
                value={receiverAddress}
                onChange={(e) => setReceiverAddress(e.target.value)}
              />
              <div className="flex gap-2">
                <Button
                  onClick={() =>
                    executeTask("addLiquidity", {
                      well: wellAddress,
                      amounts: wellAmounts,
                      receiver: receiverAddress,
                    })
                  }
                  disabled={!wellAddress || !wellAmounts || !receiverAddress || loading === "addLiquidity"}
                >
                  Add Liquidity
                </Button>
                <Button
                  onClick={() =>
                    executeTask("addLiquidityToAllWells", {
                      receiver: receiverAddress,
                    })
                  }
                  disabled={!receiverAddress || loading === "addLiquidityToAllWells"}
                >
                  Add Liquidity To All Wells
                </Button>
              </div>
            </div>
          </div>
        </Card>

        {/* Token Approvals */}
        <Card className="p-6">
          <h2 className="text-2xl mb-4">Token Approvals</h2>
          <div className="flex flex-col gap-4">
            <div className="text-sm text-gray-500">
              Approves all non-PINTO tokens for whitelisted wells using the specified account.
            </div>
            <div className="flex flex-col gap-2">
              <Input
                placeholder="Account Address"
                value={approvalAddress}
                onChange={(e) => setApprovalAddress(e.target.value)}
              />
              <Button
                onClick={() =>
                  executeTask("approveTokens", {
                    account: approvalAddress,
                  })
                }
                disabled={!approvalAddress || loading === "approveTokens"}
              >
                Approve All Tokens
              </Button>
            </div>
          </div>
        </Card>

        <Card className="p-6">
          <h2 className="text-2xl mb-4">Single-Sided Deposits</h2>
          <div className="flex flex-col gap-4">
            <div className="text-sm text-gray-500">
              Deposits non-PINTO tokens into wells and then into beanstalk. Enter amounts in order:
              WETH,cbETH,cbBTC,USDC,WSOL
            </div>
            <div className="flex flex-col gap-2">
              <Input
                placeholder="Account Address"
                value={singleSidedAddress}
                onChange={(e) => setSingleSidedAddress(e.target.value)}
              />
              <div className="flex gap-2">
                <Input
                  placeholder="Amounts (comma-separated)"
                  value={singleSidedAmounts}
                  onChange={(e) => setSingleSidedAmounts(e.target.value)}
                  className="flex-1"
                />
                <div className="flex gap-1">
                  {[1, 5, 10, 50, 100].map((percent) => (
                    <Button
                      key={percent}
                      onClick={() => calculatePercentAmounts(percent)}
                      variant={selectedPercent === percent ? "default" : "outline"}
                      className="px-3"
                    >
                      {percent}%
                    </Button>
                  ))}
                </div>
              </div>
              <Button
                onClick={() =>
                  executeTask("singleSidedDeposits", {
                    account: singleSidedAddress,
                    amounts: singleSidedAmounts,
                  })
                }
                disabled={!singleSidedAddress || !singleSidedAmounts || loading === "singleSidedDeposits"}
              >
                Execute Single-Sided Deposits
              </Button>
            </div>
          </div>
        </Card>
        <MorningAuctionDev executeTask={executeTask} skipBlocks={skipBlocks} />
<<<<<<< HEAD
        <Card className="p-6">
          <h2 className="text-2xl mb-4">Transaction Analysis</h2>
          <div className="flex flex-col gap-4">
            <div className="text-sm text-gray-500">
              Paste a transaction hash to see all events that occurred in that transaction.
            </div>
            <div className="flex gap-2">
              <Input
                placeholder="Transaction Hash"
                value={txHash}
                onChange={(e) => setTxHash(e.target.value as `0x${string}`)}
                className="flex-1"
              />
              <Button
                onClick={() => analyzeTxEvents()}
                disabled={!txHash || loading === "analyzeTx"}
              >
                Analyze
              </Button>
            </div>
            
            {/* Add Recent Transactions Section */}
            {recentTxs.length > 0 && (
              <div className="mt-2">
                <div className="text-sm text-gray-500 mb-2">Recent transactions:</div>
                <div className="flex flex-col gap-2">
                  {recentTxs.map((hash, index) => (
                    <div key={index} className="flex items-center gap-4">
                      <button
                        onClick={async () => {
                          await analyzeTxEvents(hash);
                          setTxHash(hash as `0x${string}`);
                        }}
                        className="text-sm text-pinto-green-4 hover:text-pinto-green-5 hover:underline font-mono break-all text-left"
                        title="Click to analyze this transaction"
                      >
                        {hash}
                      </button>
                      <button
                        onClick={() => {
                          const command = `cast run ${hash} --rpc-url http://localhost:8545`;
                          navigator.clipboard.writeText(command);
                          toast.success("Debug command copied to clipboard");
                        }}
                        className="text-sm text-pinto-gray-4 hover:text-pinto-gray-5 whitespace-nowrap"
                        title="Copy debug command to clipboard"
                      >
                        Copy Debug Command
                      </button>
                    </div>
                  ))}
                </div>
              </div>
            )}
            
            {/* Existing Events Display */}
            {txEvents && (
              <div className="mt-4 space-y-4">
                <h3 className="text-lg font-medium">Events:</h3>
                <div className="space-y-4">
                  {txEvents.map((event, index) => (
                    <div key={index} className="p-4 border rounded-lg">
                      <div className="flex justify-between items-start">
                        <span className="font-medium text-pinto-green-4">
                          {event.eventName}
                        </span>
                        <span className="text-sm text-gray-500">
                          Log Index: {event.logIndex}
                        </span>
                      </div>
                      <div className="text-sm font-mono mt-2">
                        Contract: {event.address}
                      </div>
                      <div className="mt-2">
                        <div className="text-sm font-medium">Arguments:</div>
                        <pre className="mt-1 p-2 bg-gray-50 rounded text-sm overflow-x-auto">
                          {JSON.stringify(event.args, null, 2)}
                        </pre>
                      </div>
                    </div>
                  ))}
                </div>
              </div>
            )}
          </div>
        </Card>
=======
>>>>>>> 7a7acf0e
      </div>
    </div>
  );
}

const MorningAuctionDev = ({
  executeTask,
  skipBlocks,
}: {
  executeTask: (task: string, params?: Record<string, any>) => Promise<void>;
  skipBlocks: (numBlocks?: number) => Promise<void>;
}) => {
  const blockQuery = useBlockNumber({
    query: {
      refetchInterval: 20_000,
      refetchIntervalInBackground: false,
      refetchOnMount: true,
    },
  });
  const [blocknum, setBlocknum] = useState<number>(Number(blockQuery.data) || 0);

  useEffect(() => {
    if (blockQuery.data) {
      setBlocknum(Number(blockQuery.data));
    }
  }, [blockQuery.data]);

  const [sun, setSun] = useAtom(seasonAtom);
  const fieldQueryKeys = useFieldQueryKeys();
  const seasonQueryKeys = useSeasonQueryKeys();
  const invalidateSun = useInvalidateSun();
  const invalidateField = useInvalidateField();
  const [morning, setMorning] = useAtom(morningAtom);
  const [freezeMorningTasks, setFreezeMorningTasks] = useAtom(morningFieldDevModeAtom);
  const [isInitializing, setIsInitializing] = useState(false);
  const queryClient = useQueryClient();

  const deltaBlocks = Math.max(blocknum - sun.sunriseBlock, 0);

  const infos = [
    { label: "Current block", value: blockQuery.data?.toString() },
    { label: "Sunrise block", value: sun.sunriseBlock?.toString() },
    { label: "Delta blocks", value: blockQuery.data ? Number(blockQuery.data) - sun.sunriseBlock : 0 },
    { label: "morning index (0-24)", value: !morning.isMorning ? "N/A" : morning.index },
  ];

  const tryFetchSeason = async () => {
    try {
      const time: any = await queryClient.fetchQuery({ queryKey: seasonQueryKeys.season });
      const now = getNowRounded();
      const struct = {
        current: time.current,
        lastSopStart: time.lastSop,
        lastSopEnd: time.lastSopSeason,
        rainStart: time.rainStart,
        raining: time.raining,
        sunriseBlock: Number(time.sunriseBlock),
        abovePeg: time.abovePeg,
        start: Number(time.start),
        period: Number(time.period),
        timestamp: now,
      };
      console.log("data", struct);
      return struct;
    } catch (e) {
      console.log("error fetching season", e);
      return undefined;
    }
  };

  const waitForSeasonChange = async (currSeason: number, maxAttempts = 4): Promise<typeof sun | undefined> => {
    for (let i = 0; i < maxAttempts; i++) {
      console.log(`Attempt ${i + 1} to fetch new season...`);
      const newData = await tryFetchSeason();

      if (newData && newData.current !== currSeason) {
        console.log("Season changed:", newData.current);
        return newData;
      }

      if (i < maxAttempts - 1) {
        // Don't wait on the last attempt
        await new Promise((resolve) => setTimeout(resolve, 1000));
      }
    }
    return undefined;
  };

  const handleFWDSeasonAndInitMorning = async (freeze?: boolean) => {
    const currSeason = sun.current;
    if (isInitializing) return;

    try {
      setIsInitializing(true);
      toast.loading("initializing morning...");

      setFreezeMorningTasks((draft) => {
        draft.freeze = freeze || false;
      });

      executeTask("callSunrise");

      const struct = await waitForSeasonChange(currSeason);
      if (!struct) {
        toast.error("Season did not change after maximum attempts");
        return;
      }

      // Wait for invalidation calls to complete
      await invalidateField("all");

      console.log("waiting for 2 seconds...");
      await new Promise((resolve) => setTimeout(resolve, 500));
      console.log("done waiting");
      // Do the initialization directly here instead of relying on the useEffect
      const morningResult = getMorningResult({
        timestamp: struct.timestamp,
        blockNumber: struct.sunriseBlock,
      });

      console.log("struct", struct);
      console.log("morningResult", morningResult);
      setSun(struct);
      setMorning(morningResult);
      await blockQuery.refetch();
      console.log("morning initialized...");

      toast.dismiss();
      toast.success("initialized morning");
    } catch (error) {
      console.error("Error initializing morning:", error);
      toast.dismiss();
      toast.error("Failed to initialize morning");
    } finally {
      setIsInitializing(false);
    }
  };

  const handleIncrementIndex = async () => {
    const toSkip = 12 - Math.floor(deltaBlocks % 12);
    console.log("[handleIncrementIndex]: toSkip", toSkip);
    await skipBlocks(toSkip);
    invalidateField("all");
    await new Promise((resolve) => setTimeout(resolve, 1000));
    const d = await blockQuery.refetch();
    if (d.data) {
      setBlocknum(Number(d.data));
    }
    setMorning((draft) => {
      draft.index += 1;
      if (draft.index === 25) {
        draft.isMorning = false;
      }
    });
  };

  return (
    <MorningCard className="p-6 w-full justify-start">
      <div className="flex flex-col gap-4">
        <h2 className="text-2xl">Morning Auction</h2>
        {morning.isMorning && (
          <div className="flex flex-col gap-2">
            {infos.map((info) => {
              return (
                <div className="flex flex-row gap-2" key={info.label}>
                  <div className="pinto-sm text-pinto-secondary w-[200px]">{info.label}:</div>
                  <div className="pinto-sm-thin text-pinto-secondary">{info.value}</div>
                </div>
              );
            })}
          </div>
        )}
        <div className="flex flex-col gap-4">
          <div className="flex flex-col gap-2">
            <div className="pinto-sm-thin text-pinto-secondary">
              Call sunrise & start the morning. Disables UI timers & all auto fetches
            </div>
            <Button onClick={() => handleFWDSeasonAndInitMorning(true)} disabled={isInitializing}>
              {isInitializing ? "Initializing..." : "Sunrise & Start Morning"}
            </Button>
          </div>
          <div className="flex flex-col gap-2">
            <div className="pinto-sm-thin text-pinto-secondary">Call sunrise & start the morning. Key UI Only mode</div>
            <Button onClick={() => handleFWDSeasonAndInitMorning(false)} disabled={isInitializing}>
              {isInitializing ? "Initializing..." : "Start Morning UI only mode"}
            </Button>
          </div>
          <div className="flex flex-col gap-2">
            <div className="pinto-sm-thin text-pinto-secondary">
              Increment morning index by 1 (12 blocks). Still WIP.
            </div>
            <Button onClick={handleIncrementIndex}>Increment index</Button>
          </div>
        </div>
      </div>
    </MorningCard>
  );
};
<|MERGE_RESOLUTION|>--- conflicted
+++ resolved
@@ -1,4 +1,7 @@
 import { mockAddressAtom } from "@/Web3Provider";
+import { sowBlueprintv0ABI } from "@/constants/abi/SowBlueprintv0ABI";
+import { tractorHelpersABI } from "@/constants/abi/TractorHelpersABI";
+import { diamondABI as beanstalkAbi } from "@/constants/abi/diamondABI";
 import { morningFieldDevModeAtom } from "@/state/protocol/field/field.atoms";
 import { getMorningResult, getNowRounded } from "@/state/protocol/sun";
 import { morningAtom, seasonAtom, sunQueryKeysAtom } from "@/state/protocol/sun/sun.atoms";
@@ -13,21 +16,14 @@
 import { useEffect, useState } from "react";
 import { Navigate } from "react-router-dom";
 import { toast } from "sonner";
-import { http, PublicClient, createPublicClient, isAddress, TransactionReceipt, decodeEventLog, erc20Abi } from "viem";
+import { div } from "three/webgpu";
+import { http, PublicClient, TransactionReceipt, createPublicClient, decodeEventLog, erc20Abi, isAddress } from "viem";
 import { hardhat } from "viem/chains";
 import { useAccount, useBlockNumber, useChainId } from "wagmi";
 import MorningCard from "./MorningCard";
 import { Button } from "./ui/Button";
 import { Card } from "./ui/Card";
 import { Input } from "./ui/Input";
-import Text from "./ui/Text";
-<<<<<<< HEAD
-import { mockAddressAtom } from "@/Web3Provider";
-import { diamondABI as beanstalkAbi } from "@/constants/abi/diamondABI";
-import { sowBlueprintv0ABI } from "@/constants/abi/SowBlueprintv0ABI";
-import { tractorHelpersABI } from "@/constants/abi/TractorHelpersABI";
-=======
->>>>>>> 7a7acf0e
 
 type ServerStatus = "running" | "not-running" | "checking";
 
@@ -88,13 +84,16 @@
 
   const [mockAddress, setMockAddress] = useAtom(mockAddressAtom);
 
-  const [txHash, setTxHash] = useState<`0x${string}` | ''>('');
-  const [txEvents, setTxEvents] = useState<{
-    eventName: string;
-    args: Record<string, any>;
-    address: string;
-    logIndex: number;
-  }[] | null>(null);
+  const [txHash, setTxHash] = useState<`0x${string}` | "">("");
+  const [txEvents, setTxEvents] = useState<
+    | {
+        eventName: string;
+        args: Record<string, any>;
+        address: string;
+        logIndex: number;
+      }[]
+    | null
+  >(null);
 
   const [recentTxs, setRecentTxs] = useState<`0x${string}`[]>([]);
 
@@ -127,28 +126,27 @@
 
   const fetchRecentTransactions = async () => {
     if (!address || !publicClient) return;
-    
+
     try {
       const latestBlock = await publicClient.getBlockNumber();
       const recentTxs = new Set<`0x${string}`>();
-      
+
       // Look back through blocks until we find 5 transactions or hit 100 blocks
       for (let i = 0; i < 100 && recentTxs.size < 5; i++) {
         try {
           const block = await publicClient.getBlock({
             blockNumber: latestBlock - BigInt(i),
-            includeTransactions: true
+            includeTransactions: true,
           });
-          
+
           // Find all transactions from our address in this block
-          const blockTxs = block.transactions.filter(tx => 
-            typeof tx === 'object' && 
-            tx.from.toLowerCase() === address.toLowerCase()
+          const blockTxs = block.transactions.filter(
+            (tx) => typeof tx === "object" && tx.from.toLowerCase() === address.toLowerCase(),
           );
-          
+
           // Add new transactions to our set
           for (const tx of blockTxs) {
-            if (typeof tx === 'object') {
+            if (typeof tx === "object") {
               recentTxs.add(tx.hash);
               if (recentTxs.size >= 5) break;
             }
@@ -158,7 +156,7 @@
           continue;
         }
       }
-      
+
       // Convert Set back to array and update state
       setRecentTxs(Array.from(recentTxs));
     } catch (error) {
@@ -297,8 +295,8 @@
   const analyzeTxEvents = async (hashToAnalyze?: `0x${string}`) => {
     // Add type assertion to ensure hashToUse is of type `0x${string}`
     const hashToUse = (hashToAnalyze || txHash) as `0x${string}`;
-    
-    if (!hashToUse || !hashToUse.startsWith('0x') || !publicClient) {
+
+    if (!hashToUse || !hashToUse.startsWith("0x") || !publicClient) {
       toast.error("Please enter a valid transaction hash");
       return;
     }
@@ -435,11 +433,8 @@
                   setMockAddress(newAddress); // Always update the input
                   if (isAddress(newAddress)) {
                     localStorage.setItem("mockAddress", newAddress);
-<<<<<<< HEAD
-=======
                   } else if (!newAddress) {
                     localStorage.removeItem("mockAddress");
->>>>>>> 7a7acf0e
                   }
                 }}
                 className={`flex-1 ${mockAddress && !isAddress(mockAddress) ? "border-pinto-red-2" : ""}`}
@@ -661,7 +656,6 @@
           </div>
         </Card>
         <MorningAuctionDev executeTask={executeTask} skipBlocks={skipBlocks} />
-<<<<<<< HEAD
         <Card className="p-6">
           <h2 className="text-2xl mb-4">Transaction Analysis</h2>
           <div className="flex flex-col gap-4">
@@ -675,22 +669,20 @@
                 onChange={(e) => setTxHash(e.target.value as `0x${string}`)}
                 className="flex-1"
               />
-              <Button
-                onClick={() => analyzeTxEvents()}
-                disabled={!txHash || loading === "analyzeTx"}
-              >
+              <Button onClick={() => analyzeTxEvents()} disabled={!txHash || loading === "analyzeTx"}>
                 Analyze
               </Button>
             </div>
-            
+
             {/* Add Recent Transactions Section */}
             {recentTxs.length > 0 && (
               <div className="mt-2">
                 <div className="text-sm text-gray-500 mb-2">Recent transactions:</div>
                 <div className="flex flex-col gap-2">
                   {recentTxs.map((hash, index) => (
-                    <div key={index} className="flex items-center gap-4">
+                    <div key={`recent-txns-${index.toString()}`} className="flex items-center gap-4">
                       <button
+                        type="button"
                         onClick={async () => {
                           await analyzeTxEvents(hash);
                           setTxHash(hash as `0x${string}`);
@@ -701,6 +693,7 @@
                         {hash}
                       </button>
                       <button
+                        type="button"
                         onClick={() => {
                           const command = `cast run ${hash} --rpc-url http://localhost:8545`;
                           navigator.clipboard.writeText(command);
@@ -716,7 +709,7 @@
                 </div>
               </div>
             )}
-            
+
             {/* Existing Events Display */}
             {txEvents && (
               <div className="mt-4 space-y-4">
@@ -725,16 +718,10 @@
                   {txEvents.map((event, index) => (
                     <div key={index} className="p-4 border rounded-lg">
                       <div className="flex justify-between items-start">
-                        <span className="font-medium text-pinto-green-4">
-                          {event.eventName}
-                        </span>
-                        <span className="text-sm text-gray-500">
-                          Log Index: {event.logIndex}
-                        </span>
+                        <span className="font-medium text-pinto-green-4">{event.eventName}</span>
+                        <span className="text-sm text-gray-500">Log Index: {event.logIndex}</span>
                       </div>
-                      <div className="text-sm font-mono mt-2">
-                        Contract: {event.address}
-                      </div>
+                      <div className="text-sm font-mono mt-2">Contract: {event.address}</div>
                       <div className="mt-2">
                         <div className="text-sm font-medium">Arguments:</div>
                         <pre className="mt-1 p-2 bg-gray-50 rounded text-sm overflow-x-auto">
@@ -748,8 +735,6 @@
             )}
           </div>
         </Card>
-=======
->>>>>>> 7a7acf0e
       </div>
     </div>
   );
@@ -947,4 +932,4 @@
       </div>
     </MorningCard>
   );
-};
+};