--- conflicted
+++ resolved
@@ -49,11 +49,8 @@
     [TimeTab.Month]?: YAxisRangeConfig;
     [TimeTab.AllTime]?: YAxisRangeConfig;
   };
-<<<<<<< HEAD
   chartWrapperClassName?: string;
-=======
   tooltip?: string;
->>>>>>> 931f8015
 }
 
 const morningStrokeGradients = [metallicMorningStrokeGradientFn];
