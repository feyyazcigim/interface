--- conflicted
+++ resolved
@@ -77,17 +77,7 @@
   const needsDepositCombining = useMemo(() => {
     return needsCombining(farmerDeposits);
   }, [farmerDeposits]);
-<<<<<<< HEAD
-
-  // Initialize form step based on whether combining is needed
-  const [formStep, setFormStep] = useState(() => {
-    // If deposits need combining, start at step 0, otherwise normal flow
-    return needsDepositCombining ? 0 : 1;
-  });
-
-=======
-  
->>>>>>> fb63cde4
+
   // Recheck the need for combining whenever deposits change
   useEffect(() => {
     // Only auto-update if we're on step 0
@@ -342,13 +332,7 @@
     if (formStep === 0) {
       return;
     }
-<<<<<<< HEAD
-
-    // First step just moves to the next form view
-=======
-    
     // First step just moves to the next form view if validation passes
->>>>>>> fb63cde4
     if (formStep === 1) {
       if (areRequiredFieldsFilled() && !error) {
         setFormStep(2);
@@ -1329,17 +1313,10 @@
             minSoil,
             operatorTip,
             tokenStrategy: selectedTokenStrategy.type,
-<<<<<<< HEAD
-            tokenSymbol:
-              selectedTokenStrategy.type === "SPECIFIC_TOKEN"
-                ? whitelistedTokens.find((t) => t.address === selectedTokenStrategy.address)?.symbol
-                : undefined,
-=======
             tokenSymbol: selectedTokenStrategy.type === "SPECIFIC_TOKEN" 
               ? whitelistedTokens.find(t => t.address === selectedTokenStrategy.address)?.symbol 
               : undefined,
             morningAuction
->>>>>>> fb63cde4
           }}
           encodedData={encodedData}
           operatorPasteInstrs={operatorPasteInstructions}
