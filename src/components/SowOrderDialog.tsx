--- conflicted
+++ resolved
@@ -16,7 +16,6 @@
 import { useFarmerSilo } from "@/state/useFarmerSilo";
 import { usePodLine, useTemperature } from "@/state/useFieldData";
 import { usePriceData } from "@/state/usePriceData";
-<<<<<<< HEAD
 import useTokenData from "@/state/useTokenData";
 import { formatter } from "@/utils/format";
 import { FarmFromMode, FarmToMode } from "@/utils/types";
@@ -28,12 +27,6 @@
 import { Dialog, DialogContent, DialogOverlay, DialogPortal } from "./ui/Dialog";
 import { Input } from "./ui/Input";
 import { Select, SelectContent, SelectItem, SelectTrigger, SelectValue } from "./ui/Select";
-=======
-import arrowDown from "@/assets/misc/ChevronDown.svg";
-import { needsCombining } from "@/lib/claim/depositUtils";
-import { useClaimRewards } from "@/hooks/useClaimRewards";
-import SmartSubmitButton from "@/components/SmartSubmitButton";
->>>>>>> 1035dd71
 
 interface SowOrderDialogProps {
   open: boolean;
@@ -65,14 +58,10 @@
   const [isLoading, setIsLoading] = useState(false);
   const publicClient = usePublicClient();
   const [showTokenSelectionDialog, setShowTokenSelectionDialog] = useState(false);
-<<<<<<< HEAD
   const [formStep, setFormStep] = useState(1); // Track which step of the form we're on
   const [activeTipButton, setActiveTipButton] = useState<"down5" | "down1" | "average" | "up1" | "up5" | null>(
     "average",
   );
-=======
-  const [activeTipButton, setActiveTipButton] = useState<"down5" | "down1" | "average" | "up1" | "up5" | null>("average");
->>>>>>> 1035dd71
   const temperatureInputRef = useRef<HTMLInputElement>(null);
   
   // Claim rewards necessary if deposits have not been combined
@@ -1071,7 +1060,6 @@
                 >
                   ← Back
                 </Button>
-<<<<<<< HEAD
                 <Button
                   className={`flex-1 h-[60px] rounded-full text-2xl font-medium ${
                     (formStep === 1 && (error || !isPodLineLengthValid())) || isLoading
@@ -1091,8 +1079,7 @@
                     "Review"
                   )}
                 </Button>
-=======
-                {formStep === 0 ? (
+                /** {formStep === 0 ? (
                   <SmartSubmitButton
                     variant="gradient"
                     submitFunction={handleClaim}
@@ -1116,8 +1103,7 @@
                       </div>
                     ) : formStep === 1 ? "Next" : "Review"}
                   </Button>
-                )}
->>>>>>> 1035dd71
+                )} */
               </div>
             </div>
           </div>
