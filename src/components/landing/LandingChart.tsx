import PintoLogo from "@/assets/protocol/PintoLogo.svg";
import PintoLogoText from "@/assets/protocol/PintoLogoText.svg";
import useIsMobile from "@/hooks/display/useIsMobile";
import { cubicBezier, findBezierExtrema, generateChaoticUnstableData } from "@/utils/utils";
import { AnimatePresence, animate, motion, useMotionValue, useTransform } from "framer-motion";
import { useCallback, useEffect, useMemo, useRef, useState } from "react";
import { Link } from "react-router-dom";
import { PintoRightArrow } from "../Icons";
import { navLinks } from "../nav/nav/Navbar";
import { Button } from "../ui/Button";
import FloaterContainer from "./FloaterContainer";

// Master animation configuration - Variable-driven system
// This configuration drives all animations through percentages and proportions
// instead of hardcoded values, making the entire system responsive and scalable
const ANIMATION_CONFIG = {
  // Visual constants
  height: 577,
  repetitions: 6,
  pointSpacing: 140,

  // Speed constants
  baseSpeed: 2.8, // pixels per frame at 60fps

  gridSpacing: 72,
  gridStrokeWidth: 1,

  // Measurement line positions (as viewport percentages)
  measurementLine: {
    initial: 0.75, // 75% from left
    minimum: 0.1, // 10% from left
    final: 0.75, // back to 75%
  },

  // Clip path expansion
  clipPath: {
    initial: 0.1, // 10% width
    final: 0.75, // 75% width
  },

  // Fade-in sequence timing (as percentages of fade-in phase)
  fadeInSequence: {
    grid: { start: 0.0, duration: 0.4 },
    measurementLine: { start: 0.1, duration: 0.2 },
    priceLine: { start: 0.2, duration: 0.4 },
    priceIndicator: { start: 0.1, duration: 0.2 },
  },

  // Price indicator
  priceIndicator: {
    staticPosition: 0.5, // 50% of chart height
  },

  // Horizontal reference line (represents $1.00)
  horizontalReference: {
    position: 0.5, // 50% of chart height
    color: "#387F5C", // pinto-green-4
    strokeWidth: 2,
    dashArray: "10,10",
  },

  // Price labels configuration
  priceLabels: {
    staticX: 0.75, // 75% from left (same as measurement line final position)
    xOffset: 20, // pixels to the right of the line
    yOffset: 4,
    levels: [1.3, 1.2, 1.1, 0.9, 0.8, 0.7], // Removed 1.0 since it overlaps with horizontal line
    fontSize: 14,
    color: "#9C9C9C", // pinto-gray-4
  },
};

// Legacy constants for backward compatibility during transition
const height = ANIMATION_CONFIG.height;
const repetitions = ANIMATION_CONFIG.repetitions;
const pointSpacing = ANIMATION_CONFIG.pointSpacing;

// Position calculation system based on data segment widths
function calculatePositions(chartHeight: number) {
  // Calculate actual widths of each data segment
  const unstableWidth = getSegmentWidth(unstablePriceData, pointSpacing);
  const semiStableWidth = getSegmentWidth(semiStablePriceData, pointSpacing);
  const stableWidth = getSegmentWidth(stablePriceData, pointSpacing);

  return {
    // Data segment widths
    segments: {
      unstable: unstableWidth,
      semiStable: semiStableWidth,
      stable: stableWidth,
      totalInitial: unstableWidth + semiStableWidth,
    },

    // Price indicator positions
    priceIndicator: {
      staticY: chartHeight * ANIMATION_CONFIG.priceIndicator.staticPosition,
    },
  };
}

// Duration calculation system - simplified for fade-in only
function calculateDurations() {
  const fadeInDuration = 8; // Fixed fade-in duration in seconds

  return {
    // Fade-in sequence durations only
    fadeInSequence: {
      grid: {
        start: fadeInDuration * ANIMATION_CONFIG.fadeInSequence.grid.start,
        duration: fadeInDuration * ANIMATION_CONFIG.fadeInSequence.grid.duration,
      },
      measurementLine: {
        start: fadeInDuration * ANIMATION_CONFIG.fadeInSequence.measurementLine.start,
        duration: fadeInDuration * ANIMATION_CONFIG.fadeInSequence.measurementLine.duration,
      },
      priceLine: {
        start: fadeInDuration * ANIMATION_CONFIG.fadeInSequence.priceLine.start,
        duration: fadeInDuration * ANIMATION_CONFIG.fadeInSequence.priceLine.duration,
      },
      priceIndicator: {
        start: fadeInDuration * ANIMATION_CONFIG.fadeInSequence.priceIndicator.start,
        duration: fadeInDuration * ANIMATION_CONFIG.fadeInSequence.priceIndicator.duration,
      },
    },
  };
}

// Price data with more baseline points to space out peaks and dips
// Define the type for priceData
export interface PricePoint {
  txType: string | null;
  value: number;
  farmer?: string; // Farmer is now just a filename string
  speed?: number; // Optional speed for specific transactions
  triggerPhase?: string; // Optional phase trigger, for the animation above the chart
}

const unstablePriceData: PricePoint[] = generateChaoticUnstableData();

const semiStablePriceData: PricePoint[] = [
  { txType: null, value: 0.9998 },
  { txType: "withdraw", value: 1.004 },
  { txType: null, value: 0.997 },
  { txType: null, value: 1.003 },
  { txType: "deposit", value: 0.998, triggerPhase: "semiStable" },
  { txType: null, value: 1.0025 },
  { txType: null, value: 1.0 },
  { txType: "sow", value: 0.9994 },
  { txType: "harvest", value: 1.0004 },
];

const stablePriceData: PricePoint[] = [
  { txType: null, value: 0.9994, speed: 3 },
  { txType: "yield", value: 1.005, speed: 3, triggerPhase: "stable" },
  { txType: "withdraw", value: 0.995, speed: 0.85 },
  { txType: null, value: 1.0004, speed: 0.85 },
  { txType: null, value: 0.9994, speed: 0.85 },
  { txType: "deposit", value: 1.0004, speed: 0.85, triggerPhase: "mainCTA" },
  { txType: null, value: 0.9994, speed: 3 },
  { txType: "yield", value: 1.005, speed: 3, triggerPhase: "stable" },
  { txType: null, value: 0.995, speed: 0.85 },
  { txType: "deposit", value: 1.0004, speed: 0.85 },
  { txType: null, value: 0.9994, speed: 0.85 },
  { txType: "deposit", value: 1.0004, speed: 0.85, triggerPhase: "mainCTA" },
  { txType: "yield", value: 0.9994, speed: 3 },
  { txType: null, value: 1.005, speed: 3, triggerPhase: "stable" },
  { txType: "withdraw", value: 0.995, speed: 0.85 },
  { txType: null, value: 1.0004, speed: 0.85 },
  { txType: "withdraw", value: 0.9994, speed: 0.85 },
  { txType: null, value: 1.0004, speed: 0.85, triggerPhase: "mainCTA" },
];

// Combine unstablePriceData once, then stablePriceData repeated for seamless looping
const fullPriceData: PricePoint[] = [
  ...unstablePriceData,
  ...semiStablePriceData,
  ...Array.from({ length: repetitions }).flatMap(() => stablePriceData),
];

// Array of person icons with different color backgrounds
const personIcons = [
  "farmer_1.png",
  "farmer_2.png",
  "farmer_3.png",
  "farmer_4.png",
  "farmer_5.png",
  "farmer_6.png",
  "farmer_7.png",
  "farmer_8.png",
  "farmer_9.png",
  "farmer_10.png",
  "farmer_11.png",
  "farmer_12.png",
];

// Convert price to Y coordinate (inverted because SVG Y increases downward)
function priceToY(price: number, chartHeight = ANIMATION_CONFIG.height) {
  const minPrice = 0.99;
  const maxPrice = 1.01;
  const minY = chartHeight - 0; // Bottom margin
  const maxY = 0; // Top margin
  return minY - ((price - minPrice) / (maxPrice - minPrice)) * (minY - maxY);
}

// Convert price to Y coordinate for labels (aligned to grid lines)
function priceLabelToY(price: number, chartHeight = ANIMATION_CONFIG.height) {
  const middle = chartHeight / 2;
  const gridSpacing = ANIMATION_CONFIG.gridSpacing;
  const levels = ANIMATION_CONFIG.priceLabels.levels;
  const fontSize = ANIMATION_CONFIG.priceLabels.fontSize;
  const yOffset = ANIMATION_CONFIG.priceLabels.yOffset;

  // Find the index of this price in the levels array
  const index = levels.indexOf(price);
  if (index === -1) return middle; // Fallback to middle if not found

  // Calculate center reference index based on levels array
  const totalLevels = levels.length;
  const centerIndex = Math.ceil((totalLevels - 1) / 2);

  // Adjust index for symmetric spacing (skip center position)
  const beforeMiddle = index < centerIndex;
  const adjustedIndex = beforeMiddle ? index : index + 1;

  const gridOffset = (adjustedIndex - centerIndex) * gridSpacing + (beforeMiddle ? yOffset * -1 : fontSize);
  return middle + gridOffset;
}

// Generate complete line path with multiple repetitions (Bezier smoothing)
function generateCompletePath(pointSpacing: number, chartHeight = ANIMATION_CONFIG.height) {
  const points: { x: number; y: number; price: number }[] = [];
  const beziers: {
    p0: { x: number; y: number };
    c1: { x: number; y: number };
    c2: { x: number; y: number };
    p1: { x: number; y: number };
  }[] = [];
  const transactionMarkers: {
    x: number;
    y: number;
    txType: string;
    farmer?: string;
    index: number;
    apexType?: "peak" | "valley";
  }[] = [];

  let x = 0;
  for (let i = 0; i < fullPriceData.length; i++) {
    const y = priceToY(fullPriceData[i].value, chartHeight);
    points.push({ x, y, price: fullPriceData[i].value });
    if (fullPriceData[i].txType) {
      const txType = fullPriceData[i].txType as string;
      transactionMarkers.push({ x, y, txType, farmer: fullPriceData[i].farmer, index: i });
    }
    // If this segment has a speed, compress the next segment's width
    const segSpeed = fullPriceData[i].speed || 1;
    x += pointSpacing / segSpeed;
  }

  if (points.length === 0) return { path: "", points: [], totalWidth: 0, beziers: [], transactionMarkers: [] };

  let path = `M ${points[0].x} ${points[0].y}`;
  for (let i = 1; i < points.length; i++) {
    const p0 = points[i - 1];
    const p1 = points[i];
    const prev = points[i - 2] || p0;
    const next = points[i + 1] || p1;
    // Calculate control points
    const c1x = p0.x + (p1.x - prev.x) / 6;
    const c1y = p0.y + (p1.y - prev.y) / 6;
    const c2x = p1.x - (next.x - p0.x) / 6;
    const c2y = p1.y - (next.y - p0.y) / 6;
    path += ` C ${c1x} ${c1y}, ${c2x} ${c2y}, ${p1.x} ${p1.y}`;
    beziers.push({ p0, c1: { x: c1x, y: c1y }, c2: { x: c2x, y: c2y }, p1 });
  }

  // Find all curve extrema (apexes) for better marker positioning
  type ExtremumPoint = { x: number; y: number; type: "peak" | "valley"; segmentIndex: number };
  const allExtrema: Array<ExtremumPoint> = [];
  beziers.forEach((segment, index) => {
    const extrema = findBezierExtrema(segment);
    extrema.forEach((extremum) => {
      allExtrema.push({ ...extremum, segmentIndex: index });
    });
  });

  // Reposition transaction markers to nearest appropriate apex
  const apexTransactionMarkers = transactionMarkers.map((marker) => {
    // Find the closest apex to this transaction marker
    let closestApex: ExtremumPoint | null = null;
    let minDistance = Infinity;

    allExtrema.forEach((apex) => {
      const distance = Math.abs(apex.x - marker.x);
      // Only consider apexes within reasonable range (half segment width)
      if (distance < pointSpacing * 0.75 && distance < minDistance) {
        minDistance = distance;
        closestApex = apex;
      }
    });

    // If we found a close apex, use it; otherwise keep original position
    if (closestApex) {
      const apex = closestApex as ExtremumPoint;
      return {
        ...marker,
        x: apex.x,
        y: apex.y,
        apexType: apex.type, // Add metadata for positioning logic
      };
    }

    return marker;
  });

  const totalWidth = points.length > 0 ? points[points.length - 1].x : 0;
  return { path, points, totalWidth, beziers, transactionMarkers: apexTransactionMarkers };
}

// Helper to get width of a price data segment
function getSegmentWidth(data: PricePoint[], pointSpacing: number) {
  let width = 0;
  for (let i = 0; i < data.length; i++) {
    const segSpeed = data[i].speed || 1;
    width += pointSpacing / segSpeed;
  }
  return width;
}

// Generate price label data
function generatePriceLabelData(chartHeight = ANIMATION_CONFIG.height) {
  return ANIMATION_CONFIG.priceLabels.levels.map((price) => {
    return {
      price,
      y: priceLabelToY(price, chartHeight),
      label: price.toFixed(1),
    };
  });
}

export default function LandingChart() {
  const [viewportWidth, setViewportWidth] = useState(1920); // Default width
  const [dynamicHeight, setDynamicHeight] = useState(ANIMATION_CONFIG.height); // Default to config height
  const containerRef = useRef<HTMLDivElement>(null);
  const isMobile = useIsMobile();

  // Calculate durations and positions
  const durations = useMemo(() => calculateDurations(), []);
  const positions = useMemo(() => calculatePositions(dynamicHeight), [dynamicHeight]);

  // Generate price label data
  const priceLabelData = useMemo(() => {
    const data = generatePriceLabelData(dynamicHeight);
    console.log("Price label data:", data);
    return data;
  }, [dynamicHeight]);

  const scrollOffset = useMotionValue(0);
  const measurementLineOffset = useMotionValue(ANIMATION_CONFIG.measurementLine.initial * 100); // Separate offset for measurement line movement (percentage)
  const clipPathWidth = useMotionValue(ANIMATION_CONFIG.clipPath.initial); // Separate motion value for clip path (decimal 0-1)
  const horizontalLineClipPath = useMotionValue(viewportWidth); // For horizontal line reveal animation (starts hidden from right)
  const priceTrackingActive = useMotionValue(0); // 0 = inactive, 1 = active
  const priceLabelsOpacity = useMotionValue(0); // 0 = hidden, 1 = visible
  const floatersOpacity = useTransform(priceTrackingActive, (active) => (active >= 1 ? 1 : 0));
  const x = useTransform(scrollOffset, (value) => viewportWidth * ANIMATION_CONFIG.clipPath.initial - value);

  // Transform values for motion properties (moved from JSX to avoid hook violations)
  const clipPathRectWidth = useTransform(clipPathWidth, (pct) => pct * viewportWidth);
  const measurementLineX = useTransform(measurementLineOffset, (offset) => (offset / 100) * viewportWidth);
  const horizontalLineClipPathStyle = useTransform(horizontalLineClipPath, (clipX) => `inset(0 ${clipX}px 0 0)`);

  // Update viewport width and dynamic height on mount and resize
  useEffect(() => {
    const updateDimensions = () => {
      if (containerRef.current) {
        const newViewportWidth = containerRef.current.clientWidth;
        setViewportWidth(newViewportWidth);
      }

      // Calculate dynamic height
      const ctaHeaderElement = document.getElementById("cta-header");
      if (ctaHeaderElement) {
        const ctaHeaderHeight = ctaHeaderElement.offsetHeight;
        const screenHeight = window.innerHeight;
        const availableHeight = screenHeight - ctaHeaderHeight;

        // Apply maximum constraint of the current default height (577px)
        const newHeight = Math.min(availableHeight, ANIMATION_CONFIG.height);

        // Only update if the new height is significantly different and positive
        if (newHeight > 200 && Math.abs(newHeight - dynamicHeight) > 10) {
          setDynamicHeight(newHeight);
        }
      }
    };

    // Use ResizeObserver for more efficient resize detection
    const resizeObserver = new ResizeObserver(() => {
      updateDimensions();
    });

    if (containerRef.current) {
      // Initial measurement
      updateDimensions();

      // Start observing
      resizeObserver.observe(containerRef.current);
    }

    // Also listen to window resize for screen height changes
    window.addEventListener("resize", updateDimensions);

    return () => {
      resizeObserver.disconnect();
      window.removeEventListener("resize", updateDimensions);
    };
  }, [dynamicHeight]);

  // Assign farmers to price data and generate path
  const { path, beziers, transactionMarkers } = useMemo(() => {
    // Assign a random farmer icon to each non-null txType price point
    for (let i = 0; i < fullPriceData.length; i++) {
      if (fullPriceData[i].txType) {
        const randomIndex = Math.floor(Math.random() * personIcons.length);
        fullPriceData[i].farmer = personIcons[randomIndex];
      }
    }
    return generateCompletePath(pointSpacing, dynamicHeight);
  }, [dynamicHeight]);

  // Dynamic measurement line position using percentage
  const measurementX = useTransform(measurementLineOffset, (offset) => (offset / 100) * viewportWidth);

  // Memoize getYOnBezierCurve
  const getYOnBezierCurve = useCallback(
    (xVal: number) => {
      for (const seg of beziers) {
        if (xVal >= seg.p0.x && xVal <= seg.p1.x) {
          // Find t for xVal in [p0.x, p1.x] using binary search
          let t0 = 0;
          let t1 = 1;
          let t = 0.5;
          let x = 0;
          for (let i = 0; i < 10; i++) {
            x = cubicBezier(seg.p0.x, seg.c1.x, seg.c2.x, seg.p1.x, t);
            if (Math.abs(x - xVal) < 0.5) break;
            if (x < xVal) t0 = t;
            else t1 = t;
            t = (t0 + t1) / 2;
          }
          // Now get y at t
          return cubicBezier(seg.p0.y, seg.c1.y, seg.c2.y, seg.p1.y, t);
        }
      }
      // Fallback: clamp to ends
      if (beziers.length > 0) {
        if (xVal < beziers[0].p0.x) return beziers[0].p0.y;
        if (xVal > beziers[beziers.length - 1].p1.x) return beziers[beziers.length - 1].p1.y;
      }
      return 0;
    },
    [beziers],
  );

  // Use Bezier curve for indicator Y - only when price tracking is active
  const staticY = positions.priceIndicator.staticY; // Calculated static position
  const currentY = useTransform(
    [scrollOffset, measurementX, priceTrackingActive],
    ([currentOffset, measX, isActive]) => {
      // If price tracking is not active, return static position
      // @ts-ignore-next-line
      if (isActive < 1) {
        return staticY;
      }

      // Looping logic: after initial phase (unstable + semi-stable), loop only the stable segment
      // @ts-ignore-next-line
      let xVal = measX + currentOffset - viewportWidth * ANIMATION_CONFIG.clipPath.initial; // Account for price line offset
      const totalInitialWidth = positions.segments.totalInitial; // unstable + semi-stable
      if (xVal > totalInitialWidth) {
        // Offset so the stable segment loops seamlessly
        const stableOffset = (xVal - totalInitialWidth) % positions.segments.stable;
        xVal = totalInitialWidth + stableOffset;
      }
      return getYOnBezierCurve(xVal);
    },
  );

  // Get current price and txType at the measurement position
  const currentIndex = useTransform([scrollOffset, measurementX], ([currentOffset, measX]) => {
    // @ts-ignore-next-line
    const xVal = measX + currentOffset;
    // Find the closest point index by X
    let minDist = Infinity;
    let idx = 0;
    for (let i = 0; i < beziers.length; i++) {
      const seg = beziers[i];
      if (Math.abs(seg.p0.x - xVal) < minDist) {
        minDist = Math.abs(seg.p0.x - xVal);
        idx = i;
      }
    }
    return idx;
  });

  // Get the current txType and farmer for the floating marker
  const [currentTriggerPhase, setCurrentTriggerPhase] = useState<string | undefined>(undefined);

  // Refs to prevent timer interference
  const pintoTimerRef = useRef<NodeJS.Timeout | null>(null);

  const lineStrokeColor = useMotionValue("#387F5C");

  useEffect(() => {
    const unsubscribe = currentIndex.on("change", (idx) => {
      const i = Math.max(0, Math.min(Math.round(idx), fullPriceData.length - 1));
      const newTxType = fullPriceData[i].txType;
      const newTriggerPhase = fullPriceData[i].triggerPhase;

      // Trigger flash effect when txType is depositing or converting and is not null (only if price tracking is active)
      if (
        (newTxType === "deposit" || newTxType === "convert") &&
        newTxType !== null &&
        priceTrackingActive.get() >= 1
      ) {
        animate(lineStrokeColor, "#00C767", { duration: 0.1, ease: "linear" }).then(() => {
          animate(lineStrokeColor, "#387F5C", { duration: 0.6, ease: "linear" });
        });
      }

      if (newTriggerPhase && currentTriggerPhase !== "mainCTA" && priceTrackingActive.get() >= 1) {
        setCurrentTriggerPhase(newTriggerPhase);
      }
    });
    return unsubscribe;
  }, [currentIndex, currentTriggerPhase, lineStrokeColor, priceTrackingActive]);

  // Monitor scroll progress to fade in price labels during semi-stable phase
  useEffect(() => {
    const unsubscribe = scrollOffset.on("change", (currentOffset) => {
      // Check if we've reached the semi-stable phase (after unstable phase)
      if (currentOffset >= positions.segments.unstable && priceLabelsOpacity.get() === 0) {
        animate(priceLabelsOpacity, 1, { duration: 1, ease: "easeInOut" });
      }
    });
    return unsubscribe;
  }, [scrollOffset, positions.segments.unstable, priceLabelsOpacity]);

  // Cleanup timers on unmount
  useEffect(() => {
    return () => {
      if (pintoTimerRef.current) {
        clearTimeout(pintoTimerRef.current);
      }
    };
  }, []);

  // Position-based animation system: start scrolling and track position for messages
  useEffect(() => {
    let controls: ReturnType<typeof animate> | null = null;

    const startAnimation = async () => {
      // Calculate timing for measurement line animations
      const measurementLineStartDelay =
        durations.fadeInSequence.priceIndicator.start + durations.fadeInSequence.priceIndicator.duration + 0.5;
      const measurementLineDuration = 1.5;

      // Horizontal line Stage 1: Start when measurement line reveals, end halfway through measurement line reveal
      animate(horizontalLineClipPath, viewportWidth * 0.25, {
        duration: durations.fadeInSequence.measurementLine.duration / 2, // Half the measurement line reveal duration
        ease: "easeInOut",
        delay: durations.fadeInSequence.measurementLine.start, // Start when measurement line reveals
      });

      // Phase 1: Move measurement line to 10% position
      controls = animate(measurementLineOffset, ANIMATION_CONFIG.measurementLine.minimum * 100, {
        duration: measurementLineDuration,
        ease: "anticipate",
        delay: measurementLineStartDelay,
      });

      // Phase 2: Move measurement line back to final position and expand clip path
      const phase2Duration = 3;
      const phase2StartDelay = measurementLineStartDelay + measurementLineDuration - 0.5;

      // Horizontal line Stage 2: Start when measurement line begins moving back to left
      const _horizontalStage2 = animate(horizontalLineClipPath, 0, {
        duration: 1.5 * phase2Duration, // Same duration as measurement line return
        ease: "easeInOut",
        delay: phase2StartDelay - 0.5, // Start when Phase 2 begins
      });

      await controls;

      animate(clipPathWidth, ANIMATION_CONFIG.clipPath.final, {
        duration: phase2Duration,
        ease: "easeIn",
      });

      controls = animate(measurementLineOffset, ANIMATION_CONFIG.measurementLine.final * 100, {
        duration: phase2Duration,
        ease: "easeIn",
      });

      // Activate price tracking at the start of Phase 2
      priceTrackingActive.set(1);

      await controls;

      // No need for setTimeout-based messages anymore - they're handled by position monitoring

      // Phase 3: Start continuous scrolling through all data
      const speedScale = viewportWidth / 1920; // Scale speed based on viewport width (1920 = base)
      const pxPerSecond = ANIMATION_CONFIG.baseSpeed * 60 * speedScale;
      const totalDataWidth = positions.segments.unstable + positions.segments.semiStable;

      // Scroll through initial segments (unstable + semi-stable)
      controls = animate(scrollOffset, totalDataWidth, {
        duration: totalDataWidth / pxPerSecond,
        ease: "linear",
        onComplete: () => {
          // Loop only the stable segment with consistent speed
          const loopDuration = positions.segments.stable / pxPerSecond;
          controls = animate(scrollOffset, totalDataWidth + positions.segments.stable, {
            duration: loopDuration,
            ease: "linear",
            repeat: Infinity,
            repeatType: "loop",
          });
        },
      });
    };

    startAnimation();

    return () => {
      controls?.stop();
    };
  }, []);

  return (
    <div className="flex flex-col items-center justify-center h-full w-full">
      {/* Stage Messages */}
      <div className="min-h-[300px] flex flex-col items-center justify-center pt-24 sm:pt-10 pb-10" id={"cta-header"}>
        <AnimatePresence mode="wait">
          {currentTriggerPhase === "unstable" && (
            <motion.span
              key="real-stability"
              className="text-[2.5rem] sm:text-6xl leading-[1.1] font-thin text-pinto-gray-5 sm:text-pinto-gray-5 text-center w-[70%] sm:w-fit"
              initial={{ opacity: 0, y: 20 }}
              animate={{ opacity: 1, y: 0 }}
              exit={{ opacity: 0, y: -20 }}
              transition={{ duration: 0.5, ease: "easeInOut" }}
            >
              Real stability takes time.
            </motion.span>
          )}
          {currentTriggerPhase === "semiStable" && (
            <motion.span
              key="credit-earned"
              className="text-[2.5rem] sm:text-6xl leading-[1.1] font-thin text-pinto-gray-5 sm:text-pinto-gray-5 text-center w-[70%] sm:w-fit"
              initial={{ opacity: 0, y: 20 }}
              animate={{ opacity: 1, y: 0 }}
              exit={{ opacity: 0, y: -20 }}
              transition={{ duration: 0.5, ease: "easeInOut" }}
            >
              Credit is earned.
            </motion.span>
          )}
          {currentTriggerPhase === "stable" && (
            <motion.span
              key="pinto-alive"
              className="text-[2.5rem] sm:text-6xl leading-[1.1] font-thin text-pinto-gray-5 sm:text-pinto-gray-5 text-center w-[70%] sm:w-fit"
              initial={{ opacity: 0, y: 20 }}
              animate={{ opacity: 1, y: 0 }}
              exit={{ opacity: 0, y: -20 }}
              transition={{ duration: 0.5, ease: "easeInOut" }}
            >
              Pinto is alive.
            </motion.span>
          )}
          {/* MainCTA Component */}
          {currentTriggerPhase === "mainCTA" && (
            <motion.div
              className="flex flex-col gap-4 sm:gap-8"
              initial={{ opacity: 0, y: 30 }}
              animate={{ opacity: 1, y: 0 }}
              transition={{ duration: 0.8, ease: "easeInOut" }}
            >
              <div className="flex flex-col gap-2 sm:gap-4 self-stretch items-center">
                <motion.h2
                  className="text-[4rem] leading-[1.1] font-thin text-black"
                  initial={{ opacity: 0, y: 20 }}
                  animate={{ opacity: 1, y: 0 }}
                  transition={{ duration: 0.5, ease: "easeInOut", delay: 0.2 }}
                >
                  <div className="flex flex-row gap-4 items-center">
                    <img src={PintoLogo} alt="Pinto Logo" className="h-14 sm:h-20" />
                    <img src={PintoLogoText} alt="Pinto Logo" className="h-14 sm:h-20" />
                  </div>
                </motion.h2>
                <motion.span
                  className="text-[1.25rem] sm:text-2xl sm:leading-[1.4] font-thin text-pinto-gray-4 w-[70%] sm:w-fit text-center"
                  initial={{ opacity: 0, y: 20 }}
                  animate={{ opacity: 1, y: 0 }}
                  transition={{ duration: 0.5, ease: "easeInOut", delay: 0.4 }}
                >
                  An Algorithmic Stablecoin Balanced by Farmers like you.
                </motion.span>
              </div>
              <motion.div
                className="flex flex-col sm:flex-row gap-4 mx-auto items-center"
                initial={{ opacity: 0, y: 20 }}
                animate={{ opacity: 1, y: 0 }}
                transition={{ duration: 0.5, ease: "easeInOut", delay: 0.6 }}
              >
                <Link to={navLinks.overview}>
                  <Button
                    rounded="full"
<<<<<<< HEAD
                    size="xxl"
                    className="hover:bg-pinto-green-4 hover:brightness-125 [transition:filter_0.3s_ease] flex flex-row gap-2 items-center relative overflow-hidden animate-[pulse-glow_3s_ease-in-out_infinite] hover:shadow-[0_0_30px_rgba(36,102,69,0.6)] transition-shadow !font-[340] !tracking-[-0.025rem]"
=======
                    size={isMobile ? "sm" : "default"}
                    className="hover:bg-pinto-green-4 hover:brightness-125 [transition:filter_0.3s_ease] flex flex-row gap-2 items-center relative overflow-hidden"
>>>>>>> c328e4ab
                    id={"come-seed-the-trustless-economy"}
                    shimmer
                    glow
                  >
                    <div className="absolute inset-0 -translate-x-full animate-[shimmer_2s_infinite] bg-gradient-to-r from-transparent via-pinto-green-2/50 to-transparent" />
                    <span className="relative z-10">Come Seed the Trustless Economy</span>
                    <div className="relative z-10" style={{ isolation: "isolate" }}>
                      <PintoRightArrow width={"1rem"} height={"1rem"} />
                    </div>
                  </Button>
                </Link>
              </motion.div>
            </motion.div>
          )}
        </AnimatePresence>
      </div>
      {/* Chart Component */}
      <div ref={containerRef} className="w-full relative" id={"cta-chart"}>
        <svg
          width="100%"
          height={dynamicHeight}
          viewBox={`0 0 ${viewportWidth} ${dynamicHeight}`}
          style={{ overflow: "visible" }}
        >
          <defs>
            <linearGradient id="fadeGradient" x1="0%" y1="0%" x2="0%" y2="100%">
              <stop offset="0%" stopColor="white" stopOpacity="0" />
              <stop offset="20%" stopColor="white" stopOpacity="1" />
              <stop offset="80%" stopColor="white" stopOpacity="1" />
              <stop offset="100%" stopColor="white" stopOpacity="0" />
            </linearGradient>
            <mask id="fadeMask" maskUnits="userSpaceOnUse">
              <rect width="100%" height="100%" fill="url(#fadeGradient)" />
            </mask>
            <linearGradient id="priceLabelsGradient" x1="0%" y1="0%" x2="0%" y2="100%">
              <stop offset="0%" stopColor="white" stopOpacity="0.1" />
              <stop offset="20%" stopColor="white" stopOpacity="0.3" />
              <stop offset="50%" stopColor="white" stopOpacity="1" />
              <stop offset="80%" stopColor="white" stopOpacity="0.3" />
              <stop offset="100%" stopColor="white" stopOpacity="0.1" />
            </linearGradient>
            <mask id="priceLabelsOpacityMask" maskUnits="userSpaceOnUse">
              <rect x="0" y="0" width="100%" height={dynamicHeight} fill="url(#priceLabelsGradient)" />
            </mask>
            <pattern
              id="grid"
              width={ANIMATION_CONFIG.gridSpacing}
              height={ANIMATION_CONFIG.gridSpacing}
              patternUnits="userSpaceOnUse"
            >
              <path
                d={`M ${ANIMATION_CONFIG.gridSpacing} 0 L 0 0 0 ${ANIMATION_CONFIG.gridSpacing}`}
                fill="none"
                stroke="#D9D9D9"
                strokeWidth={ANIMATION_CONFIG.gridStrokeWidth}
              />
            </pattern>
            {/* Clip path to hide line outside viewport */}
            <clipPath id="viewport">
              <motion.rect x="0" y="0" width={clipPathRectWidth} height={dynamicHeight} />
            </clipPath>
          </defs>
          <motion.rect
            width="100%"
            height="100%"
            fill="url(#grid)"
            mask="url(#fadeMask)"
            initial={{ opacity: 0, clipPath: "inset(0 0 100% 0)" }}
            animate={{ opacity: 1, clipPath: "inset(0 0 0 0)" }}
            transition={{
              duration: durations.fadeInSequence.grid.duration,
              ease: "easeInOut",
              delay: durations.fadeInSequence.grid.start,
            }}
          />
          {/* Measurement line */}
          <motion.path
            d={`M 0 0 L 0 ${dynamicHeight}`}
            stroke="#387F5C"
            strokeWidth="2"
            strokeDasharray="3,3"
            fill="none"
            mask="url(#fadeMask)"
            style={{
              x: measurementLineX,
            }}
            initial={{ clipPath: "inset(0 0 100% 0)" }}
            animate={{ clipPath: "inset(0 0 0.01% 0)" }}
            transition={{
              duration: durations.fadeInSequence.measurementLine.duration,
              ease: "easeInOut",
              delay: durations.fadeInSequence.measurementLine.start,
            }}
          />
          {/* Horizontal reference line at $1.00 - Two-stage reveal */}
          <motion.path
            d={`M 0 ${dynamicHeight * ANIMATION_CONFIG.horizontalReference.position} L ${viewportWidth} ${dynamicHeight * ANIMATION_CONFIG.horizontalReference.position}`}
            stroke={ANIMATION_CONFIG.horizontalReference.color}
            strokeWidth={ANIMATION_CONFIG.horizontalReference.strokeWidth}
            strokeDasharray={ANIMATION_CONFIG.horizontalReference.dashArray}
            fill="none"
            mask="url(#fadeMask)"
            style={{
              clipPath: horizontalLineClipPathStyle,
            }}
          />
          {/* Price labels - static positioned to the right of final measurement line position */}
          <g mask="url(#priceLabelsOpacityMask)">
            {priceLabelData.map((labelData) => (
              <motion.text
                key={labelData.price}
                x={viewportWidth * ANIMATION_CONFIG.priceLabels.staticX + ANIMATION_CONFIG.priceLabels.xOffset}
                y={labelData.y}
                fontSize={ANIMATION_CONFIG.priceLabels.fontSize}
                fill={ANIMATION_CONFIG.priceLabels.color}
                textAnchor="start"
                style={{ opacity: priceLabelsOpacity }}
              >
                {labelData.label}
              </motion.text>
            ))}
          </g>
          {/* Scrolling price line */}
          <g clipPath="url(#viewport)">
            <motion.path
              d={path}
              fill="none"
              stroke={lineStrokeColor}
              strokeWidth="3"
              strokeLinecap="round"
              strokeLinejoin="round"
              style={{ x }}
              initial={{ opacity: 0 }}
              animate={{ opacity: 1 }}
              transition={{
                duration: durations.fadeInSequence.priceLine.duration,
                delay: durations.fadeInSequence.priceLine.start,
              }}
            />
          </g>
        </svg>
        {/* Static transaction floaters - only show during price tracking */}
        {transactionMarkers.map((marker, i) => {
          // Use apex type for smarter positioning, with fallback to original logic
          let positionAbove = false;

          if (marker.apexType) {
            // If positioned at an apex, use the apex type
            positionAbove = marker.apexType === "valley";
          } else {
            // Fallback to original logic for non-apex markers
            if (marker.index > 0) {
              const prev = fullPriceData[marker.index - 1];
              const curr = fullPriceData[marker.index];
              if (curr.value !== prev.value) {
                positionAbove = curr.value > prev.value;
              } else if (marker.index < fullPriceData.length - 1) {
                const next = fullPriceData[marker.index + 1];
                positionAbove = curr.value > next.value;
              }
            }
          }
          return (
            <FloaterContainer
              key={`${marker.x}-${marker.y}-${marker.txType}`}
              marker={marker}
              x={x}
              viewportWidth={viewportWidth}
              floatersOpacity={floatersOpacity}
              positionAbove={positionAbove}
              isFirst={i === 0}
            />
          );
        })}
        {/* Current measurement point */}
        <motion.div
          className="absolute -ml-[0.625rem] -mt-[0.625rem] z-10 rounded-full w-5 h-5 shadow-lg"
          style={{
            left: measurementX,
            top: currentY,
            pointerEvents: "none",
            borderWidth: "4px",
            borderStyle: "solid",
            borderColor: lineStrokeColor,
            backgroundColor: lineStrokeColor,
            boxShadow: useTransform(
              lineStrokeColor,
              (color) => `0 0 10px ${color}, 0 0 4.32px ${color}, 0 0 2.16px ${color}`,
            ),
          }}
          initial={{ opacity: 0 }}
          animate={{ opacity: 1, scale: [1, 1.1, 1] }}
          transition={{
            opacity: {
              duration: durations.fadeInSequence.priceIndicator.duration,
              delay: durations.fadeInSequence.priceIndicator.start,
            },
            scale: { duration: 1, repeat: Infinity, ease: "easeInOut" },
          }}
        >
          <div className="w-full h-full rounded-full bg-white" />
        </motion.div>
      </div>
    </div>
  );
}<|MERGE_RESOLUTION|>--- conflicted
+++ resolved
@@ -717,13 +717,8 @@
                 <Link to={navLinks.overview}>
                   <Button
                     rounded="full"
-<<<<<<< HEAD
                     size="xxl"
-                    className="hover:bg-pinto-green-4 hover:brightness-125 [transition:filter_0.3s_ease] flex flex-row gap-2 items-center relative overflow-hidden animate-[pulse-glow_3s_ease-in-out_infinite] hover:shadow-[0_0_30px_rgba(36,102,69,0.6)] transition-shadow !font-[340] !tracking-[-0.025rem]"
-=======
-                    size={isMobile ? "sm" : "default"}
-                    className="hover:bg-pinto-green-4 hover:brightness-125 [transition:filter_0.3s_ease] flex flex-row gap-2 items-center relative overflow-hidden"
->>>>>>> c328e4ab
+                    className="hover:bg-pinto-green-4 hover:brightness-125 [transition:filter_0.3s_ease] flex flex-row gap-2 items-center relative overflow-hidden !font-[340] !tracking-[-0.025rem]"
                     id={"come-seed-the-trustless-economy"}
                     shimmer
                     glow
