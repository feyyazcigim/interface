import PintoLogo from "@/assets/protocol/PintoLogo.svg";
import PintoLogoText from "@/assets/protocol/PintoLogoText.svg";
import useIsMobile from "@/hooks/display/useIsMobile";
import { generateChaoticUnstableData } from "@/utils/utils";
import { AnimatePresence, animate, motion, useMotionValue, useTransform } from "framer-motion";
import React, { useCallback, useEffect, useMemo, useRef, useState } from "react";
import { Link } from "react-router-dom";
import { PintoRightArrow } from "../Icons";
import { navLinks } from "../nav/nav/Navbar";
import { Button } from "../ui/Button";
import TxFloater from "./TxFloater";

// Master animation configuration - Variable-driven system
// This configuration drives all animations through percentages and proportions
// instead of hardcoded values, making the entire system responsive and scalable
const ANIMATION_CONFIG = {
  // Visual constants
  height: 577,
  repetitions: 6,
  pointSpacing: 140,

  // Speed constants
  baseSpeed: 2.8, // pixels per frame at 60fps

  // Measurement line positions (as viewport percentages)
  measurementLine: {
    initial: 0.75, // 75% from left
    minimum: 0.1, // 10% from left
    final: 0.75, // back to 75%
  },

  // Clip path expansion
  clipPath: {
    initial: 0.1, // 10% width
    final: 0.75, // 75% width
  },

  // Fade-in sequence timing (as percentages of fade-in phase)
  fadeInSequence: {
    grid: { start: 0.0, duration: 0.4 },
    measurementLine: { start: 0.1, duration: 0.2 },
    priceLine: { start: 0.2, duration: 0.4 },
    priceIndicator: { start: 0.1, duration: 0.2 },
  },

  // Price indicator
  priceIndicator: {
    staticPosition: 0.5, // 50% of chart height
  },

  // Horizontal reference line (represents $1.00)
  horizontalReference: {
    position: 0.5, // 50% of chart height
    color: "#387F5C", // pinto-green-4
    strokeWidth: 2,
    dashArray: "10,10",
  },

  // Price labels configuration
  priceLabels: {
    staticX: 0.75, // 75% from left (same as measurement line final position)
    xOffset: 20, // pixels to the right of the line
    levels: [1.3, 1.2, 1.1, 0.9, 0.8, 0.7], // Removed 1.0 since it overlaps with horizontal line
    fontSize: 14,
    color: "#9C9C9C", // pinto-gray-4
  },
};

// Legacy constants for backward compatibility during transition
const height = ANIMATION_CONFIG.height;
const repetitions = ANIMATION_CONFIG.repetitions;
const pointSpacing = ANIMATION_CONFIG.pointSpacing;

// Position calculation system based on data segment widths
function calculatePositions(chartHeight: number) {
  // Calculate actual widths of each data segment
  const unstableWidth = getSegmentWidth(unstablePriceData, pointSpacing);
  const semiStableWidth = getSegmentWidth(semiStablePriceData, pointSpacing);
  const stableWidth = getSegmentWidth(stablePriceData, pointSpacing);

  return {
    // Data segment widths
    segments: {
      unstable: unstableWidth,
      semiStable: semiStableWidth,
      stable: stableWidth,
      totalInitial: unstableWidth + semiStableWidth,
    },

    // Price indicator positions
    priceIndicator: {
      staticY: chartHeight * ANIMATION_CONFIG.priceIndicator.staticPosition,
    },
  };
}

// Duration calculation system - simplified for fade-in only
function calculateDurations() {
  const fadeInDuration = 8; // Fixed fade-in duration in seconds

  return {
    // Fade-in sequence durations only
    fadeInSequence: {
      grid: {
        start: fadeInDuration * ANIMATION_CONFIG.fadeInSequence.grid.start,
        duration: fadeInDuration * ANIMATION_CONFIG.fadeInSequence.grid.duration,
      },
      measurementLine: {
        start: fadeInDuration * ANIMATION_CONFIG.fadeInSequence.measurementLine.start,
        duration: fadeInDuration * ANIMATION_CONFIG.fadeInSequence.measurementLine.duration,
      },
      priceLine: {
        start: fadeInDuration * ANIMATION_CONFIG.fadeInSequence.priceLine.start,
        duration: fadeInDuration * ANIMATION_CONFIG.fadeInSequence.priceLine.duration,
      },
      priceIndicator: {
        start: fadeInDuration * ANIMATION_CONFIG.fadeInSequence.priceIndicator.start,
        duration: fadeInDuration * ANIMATION_CONFIG.fadeInSequence.priceIndicator.duration,
      },
    },
  };
}

// Price data with more baseline points to space out peaks and dips
// Define the type for priceData
<<<<<<< HEAD
interface Farmer {
  icon: string;
  bg: string;
}
export interface PricePoint {
=======
interface PricePoint {
>>>>>>> f1fb0025
  txType: string | null;
  value: number;
  farmer?: string; // Farmer is now just a filename string
  speed?: number; // Optional speed for specific transactions
  triggerPhase?: string; // Optional phase trigger, for the animation above the chart
}

const unstablePriceData: PricePoint[] = generateChaoticUnstableData();

const semiStablePriceData: PricePoint[] = [
  { txType: null, value: 0.9998 },
  { txType: "withdraw", value: 1.004 },
  { txType: null, value: 0.997 },
  { txType: null, value: 1.003 },
  { txType: "deposit", value: 0.998, triggerPhase: "semiStable" },
  { txType: null, value: 1.0025 },
  { txType: null, value: 1.0 },
  { txType: "sow", value: 0.9994 },
  { txType: "harvest", value: 1.0004 },
];

const stablePriceData: PricePoint[] = [
  { txType: null, value: 0.9994, speed: 3 },
  { txType: "yield", value: 1.005, speed: 3, triggerPhase: "stable" },
  { txType: "withdraw", value: 0.995, speed: 0.85 },
  { txType: null, value: 1.0004, speed: 0.85 },
  { txType: null, value: 0.9994, speed: 0.85 },
  { txType: "deposit", value: 1.0004, speed: 0.85, triggerPhase: "mainCTA" },
  { txType: null, value: 0.9994, speed: 3 },
  { txType: "yield", value: 1.005, speed: 3, triggerPhase: "stable" },
  { txType: null, value: 0.995, speed: 0.85 },
  { txType: "deposit", value: 1.0004, speed: 0.85 },
  { txType: null, value: 0.9994, speed: 0.85 },
  { txType: "deposit", value: 1.0004, speed: 0.85, triggerPhase: "mainCTA" },
  { txType: "yield", value: 0.9994, speed: 3 },
  { txType: null, value: 1.005, speed: 3, triggerPhase: "stable" },
  { txType: "withdraw", value: 0.995, speed: 0.85 },
  { txType: null, value: 1.0004, speed: 0.85 },
  { txType: "withdraw", value: 0.9994, speed: 0.85 },
  { txType: null, value: 1.0004, speed: 0.85, triggerPhase: "mainCTA" },
];

// Combine unstablePriceData once, then stablePriceData repeated for seamless looping
const fullPriceData: PricePoint[] = [
  ...unstablePriceData,
  ...semiStablePriceData,
  ...Array.from({ length: repetitions }).flatMap(() => stablePriceData),
];

// Array of person icons with different color backgrounds
const personIcons = [
  "farmer_1.png",
  "farmer_2.png",
  "farmer_3.png",
  "farmer_4.png",
  "farmer_5.png",
  "farmer_6.png",
  "farmer_7.png",
  "farmer_8.png",
  "farmer_9.png",
  "farmer_10.png",
  "farmer_11.png",
  "farmer_12.png",
];

// Convert price to Y coordinate (inverted because SVG Y increases downward)
function priceToY(price: number) {
  const minPrice = 0.99;
  const maxPrice = 1.01;
  const minY = height - 0; // Bottom margin
  const maxY = 0; // Top margin
  return minY - ((price - minPrice) / (maxPrice - minPrice)) * (minY - maxY);
}

// Convert price to Y coordinate for labels (wider range for better visibility)
function priceLabelToY(price: number) {
  const minPrice = 0.7;
  const maxPrice = 1.3;
  const minY = height - 50; // Bottom margin
  const maxY = 50; // Top margin
  return minY - ((price - minPrice) / (maxPrice - minPrice)) * (minY - maxY);
}

// Generate complete line path with multiple repetitions (Bezier smoothing)
function generateCompletePath(pointSpacing: number) {
  const points: { x: number; y: number; price: number }[] = [];
  const beziers: {
    p0: { x: number; y: number };
    c1: { x: number; y: number };
    c2: { x: number; y: number };
    p1: { x: number; y: number };
  }[] = [];
  const transactionMarkers: {
    x: number;
    y: number;
    txType: string;
    farmer?: string;
    index: number;
    apexType?: "peak" | "valley";
  }[] = [];

  let x = 0;
  for (let i = 0; i < fullPriceData.length; i++) {
    const y = priceToY(fullPriceData[i].value);
    points.push({ x, y, price: fullPriceData[i].value });
    if (fullPriceData[i].txType) {
      const txType = fullPriceData[i].txType as string;
      transactionMarkers.push({ x, y, txType, farmer: fullPriceData[i].farmer, index: i });
    }
    // If this segment has a speed, compress the next segment's width
    const segSpeed = fullPriceData[i].speed || 1;
    x += pointSpacing / segSpeed;
  }

  if (points.length === 0) return { path: "", points: [], totalWidth: 0, beziers: [], transactionMarkers: [] };

  let path = `M ${points[0].x} ${points[0].y}`;
  for (let i = 1; i < points.length; i++) {
    const p0 = points[i - 1];
    const p1 = points[i];
    const prev = points[i - 2] || p0;
    const next = points[i + 1] || p1;
    // Calculate control points
    const c1x = p0.x + (p1.x - prev.x) / 6;
    const c1y = p0.y + (p1.y - prev.y) / 6;
    const c2x = p1.x - (next.x - p0.x) / 6;
    const c2y = p1.y - (next.y - p0.y) / 6;
    path += ` C ${c1x} ${c1y}, ${c2x} ${c2y}, ${p1.x} ${p1.y}`;
    beziers.push({ p0, c1: { x: c1x, y: c1y }, c2: { x: c2x, y: c2y }, p1 });
  }

  // Find all curve extrema (apexes) for better marker positioning
  type ExtremumPoint = { x: number; y: number; type: "peak" | "valley"; segmentIndex: number };
  const allExtrema: Array<ExtremumPoint> = [];
  beziers.forEach((segment, index) => {
    const extrema = findBezierExtrema(segment);
    extrema.forEach((extremum) => {
      allExtrema.push({ ...extremum, segmentIndex: index });
    });
  });

  // Reposition transaction markers to nearest appropriate apex
  const apexTransactionMarkers = transactionMarkers.map((marker) => {
    // Find the closest apex to this transaction marker
<<<<<<< HEAD
    let closestApex: ExtremumPoint | null = null;
=======
    let closestApex: (typeof allExtrema)[0] | undefined;
>>>>>>> f1fb0025
    let minDistance = Infinity;

    allExtrema.forEach((apex) => {
      const distance = Math.abs(apex.x - marker.x);
      // Only consider apexes within reasonable range (half segment width)
      if (distance < pointSpacing * 0.75 && distance < minDistance) {
        minDistance = distance;
        closestApex = apex;
      }
    });

    // If we found a close apex, use it; otherwise keep original position
    if (closestApex) {
      const apex = closestApex as ExtremumPoint;
      return {
        ...marker,
        x: apex.x,
        y: apex.y,
        apexType: apex.type, // Add metadata for positioning logic
      };
    }

    return marker;
  });

  const totalWidth = points.length > 0 ? points[points.length - 1].x : 0;
  return { path, points, totalWidth, beziers, transactionMarkers: apexTransactionMarkers };
}

// Helper: cubic Bezier at t
function cubicBezier(p0: number, c1: number, c2: number, p1: number, t: number) {
  const mt = 1 - t;
  return mt ** 3 * p0 + 3 * mt ** 2 * t * c1 + 3 * mt * t ** 2 * c2 + t ** 3 * p1;
}

// Helper: derivative of cubic Bezier at t
function cubicBezierDerivative(p0: number, c1: number, c2: number, p1: number, t: number) {
  const mt = 1 - t;
  return 3 * mt ** 2 * (c1 - p0) + 6 * mt * t * (c2 - c1) + 3 * t ** 2 * (p1 - c2);
}

// Find extrema (peaks/valleys) of a cubic Bezier curve segment
function findBezierExtrema(segment: {
  p0: { x: number; y: number };
  c1: { x: number; y: number };
  c2: { x: number; y: number };
  p1: { x: number; y: number };
}) {
  const extrema: { t: number; x: number; y: number; type: "peak" | "valley" }[] = [];

  // Find Y extrema (where dy/dt = 0)
  const a = 3 * (segment.p1.y - 3 * segment.c2.y + 3 * segment.c1.y - segment.p0.y);
  const b = 6 * (segment.c2.y - 2 * segment.c1.y + segment.p0.y);
  const c = 3 * (segment.c1.y - segment.p0.y);

  // Solve quadratic equation at^2 + bt + c = 0
  const discriminant = b * b - 4 * a * c;

  if (discriminant >= 0 && Math.abs(a) > 1e-10) {
    const sqrt_d = Math.sqrt(discriminant);
    const t1 = (-b + sqrt_d) / (2 * a);
    const t2 = (-b - sqrt_d) / (2 * a);

    [t1, t2].forEach((t) => {
      if (t > 0.01 && t < 0.99) {
        // Exclude endpoints, small buffer for stability
        const x = cubicBezier(segment.p0.x, segment.c1.x, segment.c2.x, segment.p1.x, t);
        const y = cubicBezier(segment.p0.y, segment.c1.y, segment.c2.y, segment.p1.y, t);

        // Determine if it's a peak or valley by checking second derivative
        const secondDerivY = 6 * a * t + 2 * b;
        const type = secondDerivY < 0 ? "peak" : "valley";

        extrema.push({ t, x, y, type });
      }
    });
  }

  return extrema;
}

// Helper to get width of a price data segment
function getSegmentWidth(data: PricePoint[], pointSpacing: number) {
  let width = 0;
  for (let i = 0; i < data.length; i++) {
    const segSpeed = data[i].speed || 1;
    width += pointSpacing / segSpeed;
  }
  return width;
}

// Generate price label data
function generatePriceLabelData() {
  return ANIMATION_CONFIG.priceLabels.levels.map((price) => {
    return {
      price,
      y: priceLabelToY(price),
      label: price.toFixed(1),
    };
  });
}

export default function LandingChart() {
  const [viewportWidth, setViewportWidth] = useState(1920); // Default width
  const containerRef = useRef<HTMLDivElement>(null);
  const isMobile = useIsMobile();

  // Calculate durations and positions
  const durations = useMemo(() => calculateDurations(), []);
  const positions = useMemo(() => calculatePositions(height), []);

  // Generate price label data
  const priceLabelData = useMemo(() => {
    const data = generatePriceLabelData();
    console.log("Price label data:", data);
    return data;
  }, []);

  const scrollOffset = useMotionValue(0);
  const measurementLineOffset = useMotionValue(ANIMATION_CONFIG.measurementLine.initial * 100); // Separate offset for measurement line movement (percentage)
  const clipPathWidth = useMotionValue(ANIMATION_CONFIG.clipPath.initial); // Separate motion value for clip path (decimal 0-1)
  const horizontalLineClipPath = useMotionValue(viewportWidth); // For horizontal line reveal animation (starts hidden from right)
  const priceTrackingActive = useMotionValue(0); // 0 = inactive, 1 = active
  const priceLabelsOpacity = useMotionValue(0); // 0 = hidden, 1 = visible
  const floatersOpacity = useTransform(priceTrackingActive, (active) => (active >= 1 ? 1 : 0));
  const x = useTransform(scrollOffset, (value) => viewportWidth * ANIMATION_CONFIG.clipPath.initial - value);

  // Transform values for motion properties (moved from JSX to avoid hook violations)
  const clipPathRectWidth = useTransform(clipPathWidth, (pct) => pct * viewportWidth);
  const measurementLineX = useTransform(measurementLineOffset, (offset) => (offset / 100) * viewportWidth);
  const horizontalLineClipPathStyle = useTransform(horizontalLineClipPath, (clipX) => `inset(0 ${clipX}px 0 0)`);

  // Update viewport width on mount and resize with ResizeObserver for better performance
  useEffect(() => {
    const updateWidth = (newViewportWidth: number) => {
      setViewportWidth(newViewportWidth);
    };

    // Use ResizeObserver for more efficient resize detection
    const resizeObserver = new ResizeObserver((entries) => {
      const { width } = entries[0].contentRect;
      updateWidth(width);
    });

    if (containerRef.current) {
      // Initial measurement
      updateWidth(containerRef.current.clientWidth);

      // Start observing
      resizeObserver.observe(containerRef.current);
    }

    return () => {
      resizeObserver.disconnect();
    };
  }, []);

  // Assign farmers to price data and generate path
  const { path, beziers, transactionMarkers } = useMemo(() => {
    // Assign a unique farmer icon to each non-null txType price point
    const assignedFarmers = personIcons.slice();
    let farmerIdx = 0;
    for (let i = 0; i < fullPriceData.length; i++) {
      if (fullPriceData[i].txType) {
        fullPriceData[i].farmer = assignedFarmers[farmerIdx % assignedFarmers.length];
        farmerIdx++;
      }
    }
    return generateCompletePath(pointSpacing);
  }, []);

  // Dynamic measurement line position using percentage
  const measurementX = useTransform(measurementLineOffset, (offset) => (offset / 100) * viewportWidth);

  // Memoize getYOnBezierCurve
  const getYOnBezierCurve = useCallback(
    (xVal: number) => {
      for (const seg of beziers) {
        if (xVal >= seg.p0.x && xVal <= seg.p1.x) {
          // Find t for xVal in [p0.x, p1.x] using binary search
          let t0 = 0;
          let t1 = 1;
          let t = 0.5;
          let x = 0;
          for (let i = 0; i < 10; i++) {
            x = cubicBezier(seg.p0.x, seg.c1.x, seg.c2.x, seg.p1.x, t);
            if (Math.abs(x - xVal) < 0.5) break;
            if (x < xVal) t0 = t;
            else t1 = t;
            t = (t0 + t1) / 2;
          }
          // Now get y at t
          return cubicBezier(seg.p0.y, seg.c1.y, seg.c2.y, seg.p1.y, t);
        }
      }
      // Fallback: clamp to ends
      if (beziers.length > 0) {
        if (xVal < beziers[0].p0.x) return beziers[0].p0.y;
        if (xVal > beziers[beziers.length - 1].p1.x) return beziers[beziers.length - 1].p1.y;
      }
      return 0;
    },
    [beziers],
  );

  // Use Bezier curve for indicator Y - only when price tracking is active
  const staticY = positions.priceIndicator.staticY; // Calculated static position
  const currentY = useTransform(
    [scrollOffset, measurementX, priceTrackingActive],
    ([currentOffset, measX, isActive]) => {
      // If price tracking is not active, return static position
      // @ts-ignore-next-line
      if (isActive < 1) {
        return staticY;
      }

      // Looping logic: after initial phase (unstable + semi-stable), loop only the stable segment
      // @ts-ignore-next-line
      let xVal = measX + currentOffset - viewportWidth * ANIMATION_CONFIG.clipPath.initial; // Account for price line offset
      const totalInitialWidth = positions.segments.totalInitial; // unstable + semi-stable
      if (xVal > totalInitialWidth) {
        // Offset so the stable segment loops seamlessly
        const stableOffset = (xVal - totalInitialWidth) % positions.segments.stable;
        xVal = totalInitialWidth + stableOffset;
      }
      return getYOnBezierCurve(xVal);
    },
  );

  // Get current price and txType at the measurement position
  const currentIndex = useTransform([scrollOffset, measurementX], ([currentOffset, measX]) => {
    // @ts-ignore-next-line
    const xVal = measX + currentOffset;
    // Find the closest point index by X
    let minDist = Infinity;
    let idx = 0;
    for (let i = 0; i < beziers.length; i++) {
      const seg = beziers[i];
      if (Math.abs(seg.p0.x - xVal) < minDist) {
        minDist = Math.abs(seg.p0.x - xVal);
        idx = i;
      }
    }
    return idx;
  });

  // Get the current txType and farmer for the floating marker
  const [currentTriggerPhase, setCurrentTriggerPhase] = useState<string | undefined>(undefined);

  // Refs to prevent timer interference
  const pintoTimerRef = useRef<NodeJS.Timeout | null>(null);

  const lineStrokeColor = useMotionValue("#387F5C");

  useEffect(() => {
    const unsubscribe = currentIndex.on("change", (idx) => {
      const i = Math.max(0, Math.min(Math.round(idx), fullPriceData.length - 1));
      const newTxType = fullPriceData[i].txType;
      const newTriggerPhase = fullPriceData[i].triggerPhase;

      // Trigger flash effect when txType is depositing or converting and is not null (only if price tracking is active)
      if (
        (newTxType === "deposit" || newTxType === "convert") &&
        newTxType !== null &&
        priceTrackingActive.get() >= 1
      ) {
        animate(lineStrokeColor, "#00C767", { duration: 0.1, ease: "linear" }).then(() => {
          animate(lineStrokeColor, "#387F5C", { duration: 0.6, ease: "linear" });
        });
      }

      if (newTriggerPhase && currentTriggerPhase !== "mainCTA" && priceTrackingActive.get() >= 1) {
        setCurrentTriggerPhase(newTriggerPhase);
      }
    });
    return unsubscribe;
  }, [currentIndex, lineStrokeColor, priceTrackingActive]);

  // Monitor scroll progress to fade in price labels during semi-stable phase
  useEffect(() => {
    const unsubscribe = scrollOffset.on("change", (currentOffset) => {
      // Check if we've reached the semi-stable phase (after unstable phase)
      if (currentOffset >= positions.segments.unstable && priceLabelsOpacity.get() === 0) {
        animate(priceLabelsOpacity, 1, { duration: 1, ease: "easeInOut" });
      }
    });
    return unsubscribe;
  }, [scrollOffset, positions.segments.unstable, priceLabelsOpacity]);

  // Cleanup timers on unmount
  useEffect(() => {
    return () => {
      if (pintoTimerRef.current) {
        clearTimeout(pintoTimerRef.current);
      }
    };
  }, []);

  // Position-based animation system: start scrolling and track position for messages
  useEffect(() => {
    let controls: ReturnType<typeof animate> | null = null;

    const startAnimation = async () => {
      // Calculate timing for measurement line animations
      const measurementLineStartDelay =
        durations.fadeInSequence.priceIndicator.start + durations.fadeInSequence.priceIndicator.duration + 0.5;
      const measurementLineDuration = 1.5;

      // Horizontal line Stage 1: Start when measurement line reveals, end halfway through measurement line reveal
      animate(horizontalLineClipPath, viewportWidth * 0.25, {
        duration: durations.fadeInSequence.measurementLine.duration / 2, // Half the measurement line reveal duration
        ease: "easeInOut",
        delay: durations.fadeInSequence.measurementLine.start, // Start when measurement line reveals
      });

      // Phase 1: Move measurement line to 10% position
      controls = animate(measurementLineOffset, ANIMATION_CONFIG.measurementLine.minimum * 100, {
        duration: measurementLineDuration,
        ease: "anticipate",
        delay: measurementLineStartDelay,
      });

      // Phase 2: Move measurement line back to final position and expand clip path
      const phase2Duration = 3;
      const phase2StartDelay = measurementLineStartDelay + measurementLineDuration - 0.5;

      // Horizontal line Stage 2: Start when measurement line begins moving back to left
      const _horizontalStage2 = animate(horizontalLineClipPath, 0, {
        duration: 1.5 * phase2Duration, // Same duration as measurement line return
        ease: "easeInOut",
        delay: phase2StartDelay - 0.5, // Start when Phase 2 begins
      });

      await controls;

      animate(clipPathWidth, ANIMATION_CONFIG.clipPath.final, {
        duration: phase2Duration,
        ease: "easeIn",
      });

      controls = animate(measurementLineOffset, ANIMATION_CONFIG.measurementLine.final * 100, {
        duration: phase2Duration,
        ease: "easeIn",
      });

      // Activate price tracking at the start of Phase 2
      priceTrackingActive.set(1);

      await controls;

      // No need for setTimeout-based messages anymore - they're handled by position monitoring

      // Phase 3: Start continuous scrolling through all data
      const speedScale = viewportWidth / 1920; // Scale speed based on viewport width (1920 = base)
      const pxPerSecond = ANIMATION_CONFIG.baseSpeed * 60 * speedScale;
      const totalDataWidth = positions.segments.unstable + positions.segments.semiStable;

      // Scroll through initial segments (unstable + semi-stable)
      controls = animate(scrollOffset, totalDataWidth, {
        duration: totalDataWidth / pxPerSecond,
        ease: "linear",
        onComplete: () => {
          // Loop only the stable segment with consistent speed
          const loopDuration = positions.segments.stable / pxPerSecond;
          controls = animate(scrollOffset, totalDataWidth + positions.segments.stable, {
            duration: loopDuration,
            ease: "linear",
            repeat: Infinity,
            repeatType: "loop",
          });
        },
      });
    };

    startAnimation();

    return () => {
      controls?.stop();
    };
  }, []);

  return (
    <div className="flex flex-col items-center justify-center h-full w-full sm:mb-32 sm:gap-10">
      {/* Stage Messages */}
      <div className="min-h-[200px] flex flex-col items-center justify-center">
        <AnimatePresence mode="wait">
          {currentTriggerPhase === "unstable" && (
            <motion.span
              key="real-stability"
              className="text-[2.5rem] sm:text-6xl leading-[1.1] font-thin text-pinto-gray-5 sm:text-pinto-gray-5 text-center w-[70%] sm:w-fit"
              initial={{ opacity: 0, y: 20 }}
              animate={{ opacity: 1, y: 0 }}
              exit={{ opacity: 0, y: -20 }}
              transition={{ duration: 0.5, ease: "easeInOut" }}
            >
              Real stability takes time.
            </motion.span>
          )}
          {currentTriggerPhase === "semiStable" && (
            <motion.span
              key="credit-earned"
              className="text-[2.5rem] sm:text-6xl leading-[1.1] font-thin text-pinto-gray-5 sm:text-pinto-gray-5 text-center w-[70%] sm:w-fit"
              initial={{ opacity: 0, y: 20 }}
              animate={{ opacity: 1, y: 0 }}
              exit={{ opacity: 0, y: -20 }}
              transition={{ duration: 0.5, ease: "easeInOut" }}
            >
              Credit is earned.
            </motion.span>
          )}
          {currentTriggerPhase === "stable" && (
            <motion.span
              key="pinto-alive"
              className="text-[2.5rem] sm:text-6xl leading-[1.1] font-thin text-pinto-gray-5 sm:text-pinto-gray-5 text-center w-[70%] sm:w-fit"
              initial={{ opacity: 0, y: 20 }}
              animate={{ opacity: 1, y: 0 }}
              exit={{ opacity: 0, y: -20 }}
              transition={{ duration: 0.5, ease: "easeInOut" }}
            >
              Pinto is alive.
            </motion.span>
          )}
          {/* MainCTA Component */}
          {currentTriggerPhase === "mainCTA" && (
            <motion.div
              className="flex flex-col gap-4 sm:gap-8"
              initial={{ opacity: 0, y: 30 }}
              animate={{ opacity: 1, y: 0 }}
              transition={{ duration: 0.8, ease: "easeInOut" }}
            >
              <div className="flex flex-col gap-2 sm:gap-4 self-stretch items-center">
                <motion.h2
                  className="text-[4rem] leading-[1.1] font-thin text-black"
                  initial={{ opacity: 0, y: 20 }}
                  animate={{ opacity: 1, y: 0 }}
                  transition={{ duration: 0.5, ease: "easeInOut", delay: 0.2 }}
                >
                  <div className="flex flex-row gap-4 items-center">
                    <img src={PintoLogo} alt="Pinto Logo" className="h-14 sm:h-20" />
                    <img src={PintoLogoText} alt="Pinto Logo" className="h-14 sm:h-20" />
                  </div>
                </motion.h2>
                <motion.span
                  className="text-[1.25rem] sm:text-2xl sm:leading-[1.4] font-thin text-pinto-gray-4 w-[70%] sm:w-fit text-center"
                  initial={{ opacity: 0, y: 20 }}
                  animate={{ opacity: 1, y: 0 }}
                  transition={{ duration: 0.5, ease: "easeInOut", delay: 0.4 }}
                >
                  An Algorithmic Stablecoin Balanced by Farmers like you.
                </motion.span>
              </div>
              <motion.div
                className="flex flex-col sm:flex-row gap-4 mx-auto items-center"
                initial={{ opacity: 0, y: 20 }}
                animate={{ opacity: 1, y: 0 }}
                transition={{ duration: 0.5, ease: "easeInOut", delay: 0.6 }}
              >
                <Link to={navLinks.overview}>
                  <Button
                    rounded="full"
                    size={isMobile ? "sm" : "default"}
                    className="flex flex-row gap-2 items-center relative overflow-hidden animate-[pulse-glow_3s_ease-in-out_infinite] hover:shadow-[0_0_30px_rgba(36,102,69,0.6)] transition-shadow duration-[1500]"
                  >
                    <div className="absolute inset-0 -translate-x-full animate-[shimmer_2s_infinite] bg-gradient-to-r from-transparent via-pinto-green-2/50 to-transparent" />
                    <span className="relative z-10">Come Seed the Trustless Economy</span>
                    <PintoRightArrow width={"1rem"} height={"1rem"} className="relative z-10" />
                  </Button>
                </Link>
                <Link to={navLinks.docs} target="_blank" rel="noopener noreferrer">
                  <Button
                    variant="outline"
                    rounded="full"
                    size={isMobile ? "sm" : "default"}
                    className="shadow-none text-pinto-gray-4"
                  >
                    Read the Docs
                  </Button>
                </Link>
              </motion.div>
            </motion.div>
          )}
        </AnimatePresence>
      </div>
      {/* Chart Component */}
      <div ref={containerRef} className="w-full relative">
        <svg width="100%" height={height} viewBox={`0 0 ${viewportWidth} ${height}`} style={{ overflow: "visible" }}>
          <defs>
            <linearGradient id="fadeGradient" x1="0%" y1="0%" x2="0%" y2="100%">
              <stop offset="0%" stopColor="white" stopOpacity="0" />
              <stop offset="20%" stopColor="white" stopOpacity="1" />
              <stop offset="80%" stopColor="white" stopOpacity="1" />
              <stop offset="100%" stopColor="white" stopOpacity="0" />
            </linearGradient>
            <mask id="fadeMask" maskUnits="userSpaceOnUse">
              <rect width="100%" height="100%" fill="url(#fadeGradient)" />
            </mask>
            <linearGradient id="priceLabelsGradient" x1="0%" y1="0%" x2="0%" y2="100%">
              <stop offset="0%" stopColor="white" stopOpacity="0.1" />
              <stop offset="20%" stopColor="white" stopOpacity="0.3" />
              <stop offset="50%" stopColor="white" stopOpacity="1" />
              <stop offset="80%" stopColor="white" stopOpacity="0.3" />
              <stop offset="100%" stopColor="white" stopOpacity="0.1" />
            </linearGradient>
            <mask id="priceLabelsOpacityMask" maskUnits="userSpaceOnUse">
              <rect x="0" y="0" width="100%" height={height} fill="url(#priceLabelsGradient)" />
            </mask>
            <pattern id="grid" width="72" height="72" patternUnits="userSpaceOnUse">
              <path d="M 72 0 L 0 0 0 72" fill="none" stroke="#D9D9D9" strokeWidth="1" />
            </pattern>
            {/* Clip path to hide line outside viewport */}
            <clipPath id="viewport">
              <motion.rect x="0" y="0" width={clipPathRectWidth} height={height} />
            </clipPath>
          </defs>
          <motion.rect
            width="100%"
            height="100%"
            fill="url(#grid)"
            mask="url(#fadeMask)"
            initial={{ opacity: 0, clipPath: "inset(0 0 100% 0)" }}
            animate={{ opacity: 1, clipPath: "inset(0 0 0 0)" }}
            transition={{
              duration: durations.fadeInSequence.grid.duration,
              ease: "easeInOut",
              delay: durations.fadeInSequence.grid.start,
            }}
          />
          {/* Measurement line */}
          <motion.path
            d={`M 0 0 L 0 ${height}`}
            stroke="#387F5C"
            strokeWidth="2"
            strokeDasharray="3,3"
            fill="none"
            mask="url(#fadeMask)"
            style={{
              x: measurementLineX,
            }}
            initial={{ clipPath: "inset(0 0 100% 0)" }}
            animate={{ clipPath: "inset(0 0 0.01% 0)" }}
            transition={{
              duration: durations.fadeInSequence.measurementLine.duration,
              ease: "easeInOut",
              delay: durations.fadeInSequence.measurementLine.start,
            }}
          />
          {/* Horizontal reference line at $1.00 - Two-stage reveal */}
          <motion.path
            d={`M 0 ${height * ANIMATION_CONFIG.horizontalReference.position} L ${viewportWidth} ${height * ANIMATION_CONFIG.horizontalReference.position}`}
            stroke={ANIMATION_CONFIG.horizontalReference.color}
            strokeWidth={ANIMATION_CONFIG.horizontalReference.strokeWidth}
            strokeDasharray={ANIMATION_CONFIG.horizontalReference.dashArray}
            fill="none"
            mask="url(#fadeMask)"
            style={{
              clipPath: horizontalLineClipPathStyle,
            }}
          />
          {/* Price labels - static positioned to the right of final measurement line position */}
          <g mask="url(#priceLabelsOpacityMask)">
            {priceLabelData.map((labelData) => (
              <motion.text
                key={labelData.price}
                x={viewportWidth * ANIMATION_CONFIG.priceLabels.staticX + ANIMATION_CONFIG.priceLabels.xOffset}
                y={labelData.y + 5} // Slight offset for better alignment
                fontSize={ANIMATION_CONFIG.priceLabels.fontSize}
                fill={ANIMATION_CONFIG.priceLabels.color}
                textAnchor="start"
                style={{ opacity: priceLabelsOpacity }}
              >
                {labelData.label}
              </motion.text>
            ))}
          </g>
          {/* Scrolling price line */}
          <g clipPath="url(#viewport)">
            <motion.path
              d={path}
              fill="none"
              stroke={lineStrokeColor}
              strokeWidth="3"
              strokeLinecap="round"
              strokeLinejoin="round"
              style={{ x }}
              initial={{ opacity: 0 }}
              animate={{ opacity: 1 }}
              transition={{
                duration: durations.fadeInSequence.priceLine.duration,
                delay: durations.fadeInSequence.priceLine.start,
              }}
            />
          </g>
          {/* Static transaction floaters - only show during price tracking */}
          {transactionMarkers.map((marker) => {
            // Use apex type for smarter positioning, with fallback to original logic
            let positionAbove = false;

            if (marker.apexType) {
              // If positioned at an apex, use the apex type
              positionAbove = marker.apexType === "valley";
            } else {
              // Fallback to original logic for non-apex markers
              if (marker.index > 0) {
                const prev = fullPriceData[marker.index - 1];
                const curr = fullPriceData[marker.index];
                if (curr.value !== prev.value) {
                  positionAbove = curr.value > prev.value;
                } else if (marker.index < fullPriceData.length - 1) {
                  const next = fullPriceData[marker.index + 1];
                  positionAbove = curr.value > next.value;
                }
              }
            }
            return (
              <motion.foreignObject
                key={`${marker.x}-${marker.y}-${marker.txType}`}
                x={marker.x - 50}
                y={positionAbove ? marker.y - 50 : marker.y + 10}
                width={120}
                height={60}
                style={{ pointerEvents: "none", x, opacity: floatersOpacity }}
              >
                <TxFloater
                  from={marker.farmer}
                  txType={marker.txType}
                  viewportWidth={viewportWidth}
                  x={x}
                  markerX={marker.x}
                  isFixed={true}
                />
              </motion.foreignObject>
            );
          })}
        </svg>
        {/* Current measurement point */}
        <motion.div
          className="absolute -ml-[0.625rem] -mt-[0.625rem] z-10 rounded-full w-5 h-5 shadow-lg"
          style={{
            left: measurementX,
            top: currentY,
            pointerEvents: "none",
            borderWidth: "4px",
            borderStyle: "solid",
            borderColor: lineStrokeColor,
            backgroundColor: lineStrokeColor,
            boxShadow: useTransform(
              lineStrokeColor,
              (color) => `0 0 10px ${color}, 0 0 4.32px ${color}, 0 0 2.16px ${color}`,
            ),
          }}
          initial={{ opacity: 0 }}
          animate={{ opacity: 1, scale: [1, 1.1, 1] }}
          transition={{
            opacity: {
              duration: durations.fadeInSequence.priceIndicator.duration,
              delay: durations.fadeInSequence.priceIndicator.start,
            },
            scale: { duration: 1, repeat: Infinity, ease: "easeInOut" },
          }}
        >
          <div className="w-full h-full rounded-full bg-white" />
        </motion.div>
      </div>
    </div>
  );
}<|MERGE_RESOLUTION|>--- conflicted
+++ resolved
@@ -123,15 +123,7 @@
 
 // Price data with more baseline points to space out peaks and dips
 // Define the type for priceData
-<<<<<<< HEAD
-interface Farmer {
-  icon: string;
-  bg: string;
-}
 export interface PricePoint {
-=======
-interface PricePoint {
->>>>>>> f1fb0025
   txType: string | null;
   value: number;
   farmer?: string; // Farmer is now just a filename string
@@ -276,11 +268,7 @@
   // Reposition transaction markers to nearest appropriate apex
   const apexTransactionMarkers = transactionMarkers.map((marker) => {
     // Find the closest apex to this transaction marker
-<<<<<<< HEAD
     let closestApex: ExtremumPoint | null = null;
-=======
-    let closestApex: (typeof allExtrema)[0] | undefined;
->>>>>>> f1fb0025
     let minDistance = Infinity;
 
     allExtrema.forEach((apex) => {
