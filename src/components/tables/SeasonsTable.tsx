--- conflicted
+++ resolved
@@ -73,17 +73,11 @@
     return (
       <TableRow key={data.season} style={style} noHoverMute>
         <SeasonsTableCell
-<<<<<<< HEAD
+          cellType={SeasonsTableCellType.TwoColumn}
           className="text-left h-[50px]"
           columnKey="season"
           value={data.season}
-=======
-          cellType={SeasonsTableCellType.TwoColumn}
-          className="text-left"
-          columnKey="season"
-          value={data.season}
           subValue={DateTime.fromSeconds(data.timestamp).toFormat(trulyTheBestTimeFormat)}
->>>>>>> 7a7acf0e
           hiddenFields={hiddenFields}
         />
         <SeasonsTableCell
