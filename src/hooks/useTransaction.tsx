import { Button } from "@/components/ui/Button";
import { getExplorerLink, getOverrideAllowanceStateOverride } from "@/utils/chain";
import { Token } from "@/utils/types";
import { HashString, Prettify } from "@/utils/types.generic";
import { exists } from "@/utils/utils";
import { getIsProdNetwork } from "@/utils/wagmi/chains";
import { CopyIcon } from "@radix-ui/react-icons";
import { estimateGas } from "@wagmi/core";
import { useCallback, useEffect, useRef, useState } from "react";
import { toast } from "sonner";
import { encodeFunctionData } from "viem";
import {
  Config,
  UseWaitForTransactionReceiptReturnType,
  useAccount,
  useChainId,
  useConfig,
  useWaitForTransactionReceipt,
  useWriteContract,
} from "wagmi";
import { WriteContractMutateAsync } from "wagmi/query";
import useClearTokenAllowances from "./useClearAllowances";

type TxnReceipt = UseWaitForTransactionReceiptReturnType["data"];

type ConstrictedWriteContractParams = Omit<Parameters<WriteContractMutateAsync<Config, unknown>>[0], "value">;

type WriteContractParams = Prettify<Omit<ConstrictedWriteContractParams, "account"> & { value?: bigint | undefined }>;

export interface UseTransactionParams {
  /**
   * message to be shown on error. Overrides the error message from the error returned txn submissions.
   * If this is not provided, the error message from the error returned txn submissions will be used.
   * If the error cannot be parsed, "Transaction failed" will be shown on the toast.
   */
  errorMessage?: string;
  /**
   * message to be shown on successful transaction.
   * If this is not provided, "Transaction successful" will be shown on the toast.
   */
  successMessage?: string;
  /**
   * The token to clear allowances for after a successful transaction.
   */
  token?: Token;
  /**
   * callback to be called on successful transaction.
   */
  successCallback?: (receipt: TxnReceipt) => void;
  /**
   * callback to override the default error behavior.
   * Use this parameter to handle errors in a custom way.
   * @returns true if the error was handled & toast was sent. (This hook doesn't have to handle it.)
   */
  onError?: (e: any) => boolean | undefined;
  /**
   * callback to be called on gas estimation.
   */
  onEstimateGas?: (gas: bigint) => void;
}

const parseError = (error: any, errMessage?: string) => {
  if ("shortMessage" in error) {
    return error.shortMessage;
  } else if (error instanceof Error || "message" in error) {
    return error.message;
  } else if (errMessage) {
    return errMessage;
  } else {
    return "Transaction failed";
  }
};

const sendErrorToast = (error: any, errMessage?: string) => {
  const errorMessage = parseError(error, errMessage);
  console.error(error);
  toast.dismiss();
  toast.error(errorMessage);
};

export default function useTransaction({
  errorMessage,
  successMessage,
  token,
  successCallback,
  onEstimateGas,
  onError,
}: UseTransactionParams) {
  // state to prevent double submission before the txn is
  const [submitting, setSubmitting] = useState(false);

  const chainId = useChainId();
  const config = useConfig();
  const account = useAccount();

  const clearAllowances = useClearTokenAllowances();

  // Set of hashes that are waiting for confirmation.
  // Keep a reference of hashes to prevent toasts being shown more than once.
  const hashes = useRef<Set<HashString> | null>(null);

  // Initialize hook on mount
  useEffect(() => {
    hashes.current = new Set<HashString>();
    return () => {
      // cleanup
      hashes.current = null;
    };
  }, []);

  const {
    writeContractAsync,
    data: hash,
    ...mutation
  } = useWriteContract({
    mutation: {
      onError: (error) => {
        console.error("failed: ", error);

        const errorHandled = onError?.(error) ?? false;
        if (!errorHandled) {
          // if txn is has been prepared but not submitted and it errors, there is no hash. Handle it here.
          sendErrorToast(error, errorMessage);
        }
      },
    },
  });

  const receipt = useWaitForTransactionReceipt({
    hash,
    // 2 confirmation on production networks
    confirmations: getIsProdNetwork(chainId) ? 2 : 1,
    pollingInterval: 1_000,
  });

  // Add hash to cached hashes when a new hash is set.
  useEffect(() => {
    if (!hash || !hashes?.current || hashes.current.has(hash)) return;
    hashes.current.add(hash);
  }, [hash]);

  // On Successful confirmation of transaction
  // biome-ignore lint/correctness/useExhaustiveDependencies: Run only when hash changes or txn was successful.
  useEffect(() => {
    if (receipt.isSuccess && exists(hash) && hashes.current?.has(hash)) {
      successCallback?.(receipt.data);
      setSubmitting(false);
      hashes.current.delete(hash);
      toast.dismiss();
      const explorerLink = getExplorerLink(hash, chainId);
      toast.success(
        <div className="flex flex-row items-center gap-4">
          <span className="text-pinto-sm">{successMessage ?? "Transaction successful"}</span>
<<<<<<< HEAD
          <Button asChild variant="link" className="h-auto text-s text-pinto-green-4">
            <a href={explorerLink} target="_blank" rel="noopener noreferrer">
              View on Basescan
            </a>
          </Button>
          <Button
            variant="link"
            className="h-auto text-s text-pinto-green-4"
            onClick={() => {
              navigator.clipboard.writeText(explorerLink);
              toast.success("Link copied to clipboard", { duration: 2000 });
            }}
          >
            Copy link
          </Button>
=======
          <div className="flex flex-row items-center gap-2">
            <div className="h-auto text-s text-pinto-green-4 hover:underline">
              <a href={explorerLink} target="_blank" rel="noopener noreferrer">
                View on Basescan
              </a>
            </div>
            <div
              className="h-auto text-s text-pinto-green-4 cursor-pointer"
              onClick={() => {
                navigator.clipboard.writeText(explorerLink);
                toast.success("Link copied to clipboard");
              }}
            >
              <CopyIcon className="w-4 h-4" />
            </div>
          </div>
>>>>>>> 324ead7b
        </div>,
      );
      if (token && !token.isNative) {
        clearAllowances(token);
      }
    }
  }, [chainId, receipt.isSuccess, hash, successCallback, token, clearAllowances]);

  // on Error
  useEffect(() => {
    if (!receipt.error) return;
    if (hash && hashes.current && hashes.current.has(hash)) {
      setSubmitting(false);
      hashes.current.delete(hash);
      toast.dismiss();

      const errorHandled = onError?.(receipt.error);
      if (!errorHandled) {
        sendErrorToast(receipt.error, errorMessage);
      }
    }
  }, [receipt.error, hash, errorMessage, onError]);

  const writeWithEstimateGas = useCallback(
    async (args: WriteContractParams) => {
      try {
        const gas = await estimateGas(config, {
          to: args.address,
          data: encodeFunctionData({
            abi: args.abi,
            functionName: args.functionName,
            args: args.args,
          }),
          account: account.address,
          value: args.value,
          blockTag: "latest",
          chainId,
          stateOverride: getOverrideAllowanceStateOverride(chainId, token, account.address),
        }).catch((e) => {
          console.error("failed to estimate gas... using default of 20m gas", e);
          return 0n;
        });

        onEstimateGas?.(gas);

        // fallback to 2m gas if estimateGas returns fails and returns 0n
        const gasWithBuffer = gas === 0n ? 3_000_000n : (gas * 160n) / 100n;

        const value = args.value;
        const rest = { ...args } as any; // Not sure how to type this

        return writeContractAsync({
          ...rest,
          address: args.address,
          account: account.address,
          abi: args.abi,
          functionName: args.functionName,
          args: args.args,
          value: value as any, // TODO: For some reason value is typed as undefined, so casting it to any
          gas: gasWithBuffer,
        });
      } catch (e: any) {
        setSubmitting(false);
        toast.dismiss();
        toast.error(errorMessage ?? "Transaction failed");
        const parsedError = parseError(e, errorMessage);
        const enrichedError = new Error(`Failed to write contract with gas estimation: ${parsedError}`, { cause: e });
        console.error(enrichedError);
        throw enrichedError;
      }
    },
    [token, account.address, config, chainId, errorMessage, writeContractAsync, onEstimateGas],
  );

  const error = mutation.error || receipt.error;
  const isConfirming = (receipt.isLoading || mutation.isPending) && !error;
  const confirmed = receipt.isSuccess;

  return { writeContractAsync, writeWithEstimateGas, setSubmitting, isConfirming, confirmed, error, submitting };
}<|MERGE_RESOLUTION|>--- conflicted
+++ resolved
@@ -151,23 +151,6 @@
       toast.success(
         <div className="flex flex-row items-center gap-4">
           <span className="text-pinto-sm">{successMessage ?? "Transaction successful"}</span>
-<<<<<<< HEAD
-          <Button asChild variant="link" className="h-auto text-s text-pinto-green-4">
-            <a href={explorerLink} target="_blank" rel="noopener noreferrer">
-              View on Basescan
-            </a>
-          </Button>
-          <Button
-            variant="link"
-            className="h-auto text-s text-pinto-green-4"
-            onClick={() => {
-              navigator.clipboard.writeText(explorerLink);
-              toast.success("Link copied to clipboard", { duration: 2000 });
-            }}
-          >
-            Copy link
-          </Button>
-=======
           <div className="flex flex-row items-center gap-2">
             <div className="h-auto text-s text-pinto-green-4 hover:underline">
               <a href={explorerLink} target="_blank" rel="noopener noreferrer">
@@ -184,7 +167,6 @@
               <CopyIcon className="w-4 h-4" />
             </div>
           </div>
->>>>>>> 324ead7b
         </div>,
       );
       if (token && !token.isNative) {
